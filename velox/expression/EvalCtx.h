/*
 * Copyright (c) Facebook, Inc. and its affiliates.
 *
 * Licensed under the Apache License, Version 2.0 (the "License");
 * you may not use this file except in compliance with the License.
 * You may obtain a copy of the License at
 *
 *     http://www.apache.org/licenses/LICENSE-2.0
 *
 * Unless required by applicable law or agreed to in writing, software
 * distributed under the License is distributed on an "AS IS" BASIS,
 * WITHOUT WARRANTIES OR CONDITIONS OF ANY KIND, either express or implied.
 * See the License for the specific language governing permissions and
 * limitations under the License.
 */

#pragma once

#include <exception>
#include <functional>
#include <memory>

#include "velox/common/base/Portability.h"
#include "velox/core/QueryCtx.h"
#include "velox/vector/ComplexVector.h"
#include "velox/vector/FlatVector.h"

namespace facebook::velox::exec {

class Expr;
class ExprSet;
class LocalDecodedVector;
class LocalSelectivityVector;
struct ContextSaver;
class PeeledEncoding;

/// Tracks per-row errors that occurred during expression evaluation.
/// Used when EvalCtx::throwOnError() is false.
class EvalErrors {
 public:
  EvalErrors(memory::MemoryPool* pool, vector_size_t size)
      : pool_{pool}, size_{size} {
    VELOX_CHECK_NOT_NULL(pool);
    VELOX_CHECK_GT(size, 0);
    errorFlags_ = AlignedBuffer::allocate<bool>(size, pool, false);
    rawErrorFlags_ = errorFlags_->asMutable<uint64_t>();
  }

  vector_size_t size() const {
    return size_;
  }

  /// Similar to std::vector::reserve. Allocates internal buffers to fit at
  /// least 'size' rows. No-op if 'size()' is already at or exceeding requested.
  void ensureCapacity(vector_size_t size) {
    if (size_ >= size) {
      return;
    }

    AlignedBuffer::reallocate<bool>(&errorFlags_, size, false);
    rawErrorFlags_ = errorFlags_->asMutable<uint64_t>();
    if (exceptions_ != nullptr) {
      AlignedBuffer::reallocate<TError>(&exceptions_, size, TError());
    }

    size_ = size;
  }

  /// Returns true if at least one row has an error.
  bool hasError() const {
    const auto firstErrorRow = bits::findFirstBit(rawErrorFlags_, 0, size_);
    return firstErrorRow >= 0;
  }

  /// Returns true if 'index' has an error.
  bool hasErrorAt(vector_size_t index) const {
    return index < size_ && bits::isBitSet(rawErrorFlags_, index);
  }

  /// Throws if 'index' has an error. The caller must ensure that error details
  /// are available.
  void throwIfErrorAt(vector_size_t index) const {
    auto error = errorAt(index);
    if (error.has_value()) {
      VELOX_CHECK_NOT_NULL(error.value());
      std::rethrow_exception(*error.value());
    }
  }

  /// Finds first row in 'rows' that has an error and throws that error. The
  /// caller must ensure that error details are available.
  void throwFirstError(const SelectivityVector& rows) const {
    rows.testSelected([&](vector_size_t row) {
      if (row < size_) {
        throwIfErrorAt(row);
        return true;
      }
      return false;
    });
  }

  /// Returns std::nullopt if 'index' doesn't have an error.
  /// Returns nullptr if 'index' has an error, but error details are not
  /// available. Returns std::exception_ptr if 'index' has an error and error
  /// details are available.
  std::optional<std::shared_ptr<std::exception_ptr>> errorAt(
      vector_size_t index) const {
    if (!hasErrorAt(index)) {
      return std::nullopt;
    }

    if (exceptions_ == nullptr) {
      return {nullptr};
    }

    return exceptions_->as<TError>()[index];
  }

  /// Bitmask with bits set for rows with errors. Only first 'size()' bits are
  /// valid.
  const uint64_t* errorFlags() const {
    return rawErrorFlags_;
  }

  /// Returns the number of rows with errors.
  vector_size_t countErrors() const {
    return bits::countBits(rawErrorFlags_, 0, size_);
  }

  /// Marks 'index' as having an error. Doesn't specify error details.
  void setError(vector_size_t index) {
    ensureCapacity(index + 1);
    bits::setBit(rawErrorFlags_, index);
  }

  /// Clears error at 'index'.
  void clearError(vector_size_t index) {
    if (index < size_) {
      bits::clearBit(rawErrorFlags_, index);
    }
  }

  /// Marks 'index' as having an error and sets the exception_ptr. No-op if
  /// 'index' is already marked as having an error.
  void setError(vector_size_t index, const std::exception_ptr& exceptionPtr) {
    ensureCapacity(index + 1);
    if (!bits::isBitSet(rawErrorFlags_, index)) {
      bits::setBit(rawErrorFlags_, index);

      if (exceptions_ == nullptr) {
        exceptions_ = AlignedBuffer::allocate<TError>(size_, pool_, TError());
      }
      exceptions_->asMutable<TError>()[index] =
          std::make_shared<std::exception_ptr>(exceptionPtr);
    }
  }

  /// Copies an error from 'from' at index 'fromIndex' to this at index
  /// 'toIndex'. No-op if 'from' at index 'fromIndex' doesn't have an error or
  /// this already has an error at 'toIndex'.
  void copyError(
      const EvalErrors& from,
      vector_size_t fromIndex,
      vector_size_t toIndex) {
    if (from.hasErrorAt(fromIndex)) {
      ensureCapacity(toIndex + 1);
      if (!bits::isBitSet(rawErrorFlags_, toIndex)) {
        bits::setBit(rawErrorFlags_, toIndex);

        if (from.exceptions_ != nullptr) {
          if (exceptions_ == nullptr) {
            exceptions_ =
                AlignedBuffer::allocate<TError>(size_, pool_, TError());
          }

          exceptions_->asMutable<TError>()[toIndex] =
              from.exceptions_->as<TError>()[fromIndex];
        }
      }
    }
  }

  /// Copies errors from 'from' at 'rows' to corresponding rows in this. Doesn't
  /// overwrite existing errors.
  void copyErrors(const SelectivityVector& rows, const EvalErrors& from) {
    const auto fromSize = from.size();
    ensureCapacity(std::min(fromSize, rows.end()));
    rows.testSelected([&](auto row) {
      if (row < fromSize) {
        copyError(from, row, row);
        return true;
      }
      return false;
    });
  }

  /// Copies all errors from 'from' to corresponding rows in this. Doesn't
  /// overwrite existing errors.
  void copyErrors(const EvalErrors& from) {
    ensureCapacity(from.size());
    bits::forEachSetBit(from.errorFlags(), 0, from.size(), [&](auto row) {
      copyError(from, row, row);
    });
  }

 private:
  using TError = std::shared_ptr<std::exception_ptr>;

  memory::MemoryPool* pool_;
  vector_size_t size_;
  BufferPtr errorFlags_;
  uint64_t* rawErrorFlags_;
  BufferPtr exceptions_{nullptr};
};

using EvalErrorsPtr = std::shared_ptr<EvalErrors>;

// Context for holding the base row vector, error state and various
// flags for Expr interpreter.
//
// ExecCtx 对 <RowVector, ExprSet> 的包装, 因为和 rows 有关, 所以也写了很多数据本身
// 的属性, 比如 flatNoNulls 什么的.
//
// 在执行的时候这里包含了输入的信息, 也包含了 error 的上下文处理(包括 throwOnError_),
// 和输出的 nulls(isFinalSelection). 这里还维护了一些对象池啊什么的(比如 vectorPool).
//
// 因为输入本身的信息只有一组, EvalCtx 又包含了输入的信息, 所以允许在 EvalCtx 里面处理一些
// Peeled 的包装.
class EvalCtx {
 public:
  EvalCtx(core::ExecCtx* execCtx, ExprSet* exprSet, const RowVector* row);

  /// For testing only.
  explicit EvalCtx(core::ExecCtx* execCtx);

  // Input Row Vector.
  const RowVector* row() const {
    return row_;
  }

  /// Returns true if all input vectors in 'row' are flat or constant and have
  /// no nulls.
  ///
  /// input 是否满足 flatNoNulls 的条件.
  bool inputFlatNoNulls() const {
    return inputFlatNoNulls_;
  }

  memory::MemoryPool* pool() const {
    return execCtx_->pool();
  }

  // Returns the index-th column of the base row. If we have peeled off
  // wrappers like dictionaries, then this provides access only to the
  // peeled off fields.
  const VectorPtr& getField(int32_t index) const;

  VectorPtr ensureFieldLoaded(int32_t index, const SelectivityVector& rows);

  void setPeeled(int32_t index, const VectorPtr& vector) {
    if (peeledFields_.size() <= index) {
      peeledFields_.resize(index + 1);
    }
    peeledFields_[index] = vector;
  }

  const std::vector<VectorPtr>& peeledFields() {
    return peeledFields_;
  }

  /// Used by peelEncodings.
  void saveAndReset(ContextSaver& saver, const SelectivityVector& rows);

  void restore(ContextSaver& saver);

  // @param status Must indicate an error. Cannot be "ok".
  void setStatus(vector_size_t index, const Status& status);

  // If exceptionPtr is known to be a VeloxException use setVeloxExceptionError
  // instead.
  //
  // 设置执行的 Error.
  void setError(vector_size_t index, const std::exception_ptr& exceptionPtr);

  // Similar to setError but more performant. Should be used when the caller
  // knows for sure that exception_ptr is a VeloxException.
  void setVeloxExceptionError(
      vector_size_t index,
      const std::exception_ptr& exceptionPtr);

  // Batch 按照 rows 来设置 Error.
  void setErrors(
      const SelectivityVector& rows,
      const std::exception_ptr& exceptionPtr);

<<<<<<< HEAD
  /// Invokes a function on each selected row. Records per-row exceptions by
  /// calling 'setError'. The function must take a single "row" argument of type
  /// vector_size_t and return void.
  //
  // 一个向量化包装 callback function 的函数.
=======
>>>>>>> 26f00144
  template <typename Callable>
  void applyToSelectedNoThrow(const SelectivityVector& rows, Callable func) {
    applyToSelectedNoThrow(rows, func, [](auto /* row */) INLINE_LAMBDA {});
  }

  /// Invokes a function on each selected row. Records per-row exceptions by
  /// calling 'setError'. The function onErrorFunc is called before 'setError'
  /// when exceptions are thrown. The functions Callable and OnError must take a
  /// single "row" argument of type vector_size_t and return void.
  template <typename Callable, typename OnError>
  void applyToSelectedNoThrow(
      const SelectivityVector& rows,
      Callable func,
      OnError onErrorFunc) {
    rows.template applyToSelected([&](auto row) INLINE_LAMBDA {
      try {
        func(row);
      } catch (const VeloxException& e) {
        // TODO(mwish): UDF 函数异常抛出? 内部异常自己框架 capture?
        if (!e.isUserError()) {
          throw;
        }

        onErrorFunc(row);

        // Avoid double throwing.
        setVeloxExceptionError(row, std::current_exception());
      } catch (const std::exception&) {
        onErrorFunc(row);
        setError(row, std::current_exception());
      }
    });
  }

  // Sets the error at 'index' in '*errorPtr' if the value is
  // null. Creates and resizes '*errorPtr' as needed and initializes
  // new positions to null.
  void addError(
      vector_size_t index,
      const std::exception_ptr& exceptionPtr,
      EvalErrorsPtr& errorsPtr) const;

  /// Copy std::exception_ptr in fromErrors at rows to the corresponding rows in
  /// toErrors. If there are existing exceptions in toErrors, these exceptions
  /// are preserved and those at the corresponding rows in fromErrors are
  /// ignored.
  void addErrors(
      const SelectivityVector& rows,
      const EvalErrorsPtr& fromErrors,
      EvalErrorsPtr& toErrors) const;

  /// Like above, but for a single row.
  void addError(
      vector_size_t row,
      const EvalErrorsPtr& fromErrors,
      EvalErrorsPtr& toErrors) const;

  // Given a mapping from element rows to top-level rows, add element-level
  // errors in errors_ to topLevelErrors.
  void addElementErrorsToTopLevel(
      const SelectivityVector& elementRows,
      const BufferPtr& elementToTopLevelRows,
      EvalErrorsPtr& topLevelErrors);

  // Given a mapping from element rows to top-level rows, set errors in
  // the elements as nulls in the top level row.
  void convertElementErrorsToTopLevelNulls(
      const SelectivityVector& elementRows,
      const BufferPtr& elementToTopLevelRows,
      VectorPtr& result);

  void deselectErrors(SelectivityVector& rows) const;

  /// Returns the vector of errors or nullptr if no errors. This is
  /// intentionally a raw pointer to signify that the caller may not
  /// retain references to this.
  ///
  /// When 'captureErrorDetails' is false, only null flags are being set, the
  /// values are null std::shared_ptr and should not be used.
  EvalErrors* errors() const {
    return errors_.get();
  }

  EvalErrorsPtr* errorsPtr() {
    return &errors_;
  }

  /// Make sure the error vector is addressable up to index `size`-1. Initialize
  /// all
  /// new elements to null.
  void ensureErrorsVectorSize(vector_size_t size) {
    ensureErrorsVectorSize(errors_, size);
  }

  void swapErrors(EvalErrorsPtr& other) {
    std::swap(errors_, other);
  }

  /// Adds errors in 'this' to 'other'. Clears errors from 'this'.
  void moveAppendErrors(EvalErrorsPtr& other);

  /// Boolean indicating whether exceptions that occur during expression
  /// evaluation should be thrown directly or saved for later processing.
  bool throwOnError() const {
    return throwOnError_;
  }

  bool* mutableThrowOnError() {
    return &throwOnError_;
  }

  /// Boolean indicating whether to capture details when storing exceptions for
  /// later processing (throwOnError_ == true).
  ///
  /// Conjunct expressions (AND, OR) require capturing error details, while TRY
  /// and TRY_CAST expressions do not.
  bool captureErrorDetails() const {
    return captureErrorDetails_;
  }

  bool* mutableCaptureErrorDetails() {
    return &captureErrorDetails_;
  }

  bool nullsPruned() const {
    return nullsPruned_;
  }

  bool* mutableNullsPruned() {
    return &nullsPruned_;
  }

  // Returns true if the set of rows the expressions are evaluated on are
  // complete, e.g. we are currently not under an IF where expressions are
  // evaluated only on a subset of rows which either passed the condition
  // ("then" branch) or not ("else" branch).
  //
  // 这个是 if/else 有关的逻辑, 也就是说, 如果是 if/else, 那么 isFinalSelection
  // 中间的可能还不是 Final Selection. 如果不是 final Selection, 那么不能覆盖或者
  // clear 结果中的 Selection 或者值.
  bool isFinalSelection() const {
    return isFinalSelection_;
  }

  // True if the operands will not be evaluated on rows outside of the
  // current SelectivityVector. For example, true for top level
  // projections or conjuncts of a top level AND. False for then and
  // else of an IF.
  bool* mutableIsFinalSelection() {
    return &isFinalSelection_;
  }

  const SelectivityVector* FOLLY_NULLABLE* FOLLY_NONNULL
  mutableFinalSelection() {
    return &finalSelection_;
  }

  const SelectivityVector* finalSelection() const {
    return finalSelection_;
  }

  core::ExecCtx* execCtx() const {
    return execCtx_;
  }

  ExprSet* exprSet() const {
    return exprSet_;
  }

  VectorEncoding::Simple wrapEncoding() const;

  void setPeeledEncoding(std::shared_ptr<PeeledEncoding>& peel) {
    peeledEncoding_ = std::move(peel);
  }

  // result 如果是 !finalSelection 的某个操作, 并且传来的输入有这些 selection, 
  // 那么就需要保留原来的 null 之类的 selection信息(关注 `moveOrCopyResult` 的 rows 参数), 
  // 要不然该怎么搞怎么搞.
  bool resultShouldBePreserved(
      const VectorPtr& result,
      const SelectivityVector& rows) const {
    return result && !isFinalSelection() && *finalSelection() != rows;
  }

  // Copy "rows" of localResult into results if "result" is partially populated
  // and must be preserved. Copy localResult pointer into result otherwise.
  void moveOrCopyResult(
      const VectorPtr& localResult,
      const SelectivityVector& rows,
      VectorPtr& result) const {
#ifndef NDEBUG
    if (localResult != nullptr) {
      // Make sure local/temporary vectors have consistent state.
      localResult->validate();
    }
#endif
    // 如果是 finalSelection, 那么就需要保留原来的 null 之类的 selection.
    if (resultShouldBePreserved(result, rows)) {
      BaseVector::ensureWritable(rows, result->type(), result->pool(), result);
      result->copy(localResult.get(), rows, nullptr);
    } else {
      result = localResult;
    }
  }

  /// Adds nulls from 'rawNulls' to positions of 'result' given by
  /// 'rows'. Ensures that '*result' is writable, of sufficient size
  /// and that it can take nulls. Makes a new '*result' when
  /// appropriate.
  static void addNulls(
      const SelectivityVector& rows,
      const uint64_t* rawNulls,
      EvalCtx& context,
      const TypePtr& type,
      VectorPtr& result);

  VectorPool* vectorPool() const {
    return execCtx_->vectorPool();
  }

  VectorPtr getVector(const TypePtr& type, vector_size_t size) {
    return execCtx_->getVector(type, size);
  }

  // Return true if the vector was moved to the pool.
  bool releaseVector(VectorPtr& vector) {
    if (!vector) {
      return false;
    }
    return execCtx_->releaseVector(vector);
  }

  size_t releaseVectors(std::vector<VectorPtr>& vectors) {
    return execCtx_->releaseVectors(vectors);
  }

  /// Makes 'result' writable for 'rows'. Allocates or reuses a vector from the
  /// pool of 'execCtx_' if needed.
  void ensureWritable(
      const SelectivityVector& rows,
      const TypePtr& type,
      VectorPtr& result) {
    BaseVector::ensureWritable(
        rows, type, execCtx_->pool(), result, execCtx_->vectorPool());
  }

  PeeledEncoding* getPeeledEncoding() {
    return peeledEncoding_.get();
  }

  /// Returns true if caching in expression evaluation is enabled, such as
  /// Expr::evalWithMemo.
  bool cacheEnabled() const {
    return cacheEnabled_;
  }

  /// Returns the maximum number of distinct inputs to cache results for in a
  /// given shared subexpression.
  uint32_t maxSharedSubexprResultsCached() const {
    return maxSharedSubexprResultsCached_;
  }

 private:
  void ensureErrorsVectorSize(EvalErrorsPtr& errors, vector_size_t size) const;

  // Updates 'errorPtr' to clear null at 'index' to indicate an error has
  // occured without specifying error details.
  void addError(vector_size_t index, EvalErrorsPtr& errorsPtr) const;

  // Copy error from 'from' at index 'fromIndex' to 'to' at index 'toIndex'.
  // No-op if 'from' doesn't have an error at 'fromIndex' or if 'to' already has
  // an error at 'toIndex'.
  void copyError(
      const EvalErrors& from,
      vector_size_t fromIndex,
      EvalErrorsPtr& to,
      vector_size_t toIndex) const;

  core::ExecCtx* const execCtx_;
  ExprSet* const exprSet_;
  const RowVector* row_;
  const bool cacheEnabled_;
  const uint32_t maxSharedSubexprResultsCached_;
  bool inputFlatNoNulls_;

  // Corresponds 1:1 to children of 'row_'. Set to an inner vector
  // after removing dictionary/sequence wrappers.
  //
  // 这个字段和 peeledEncoding_ 都存储 Peel 的上下文. 在 Expr Eval 的时候,
  // 会有 Peel 操作, 然后切换一些行. 这里就使用 PeeledFields.
  std::vector<VectorPtr> peeledFields_;

  // Set if peeling was successful, that is, common encodings from inputs were
  // peeled off.
  std::shared_ptr<PeeledEncoding> peeledEncoding_;

  // True if nulls in the input vectors were pruned (removed from the current
  // selectivity vector). Only possible is all expressions have default null
  // behavior.
  //
  // nullsPruned_ 和
  bool nullsPruned_{false};
  // Error Handling 的上下文, 对 Try(T) 这样的肯定要处理一层, 此外 Velox 还会 Filter Reorder,
  // 这里应该都会影响 Error 的处理.
  bool throwOnError_{true};

  bool captureErrorDetails_{true};

  // True if the current set of rows will not grow, e.g. not under and IF or OR.
  bool isFinalSelection_{true};

  // If isFinalSelection_ is false, the set of rows for the upper-most IF or
  // OR. Used to determine the set of rows for loading lazy vectors.
  const SelectivityVector* finalSelection_;

  // Stores exceptions encountered during expression evaluation.
  // If 'captureErrorDetails()' is false, stores flags indicating which rows had
  // errors without storing actual exceptions.
  EvalErrorsPtr errors_;
};

/// Utility wrapper struct that is used to temporarily reset the value of the
/// EvalCtx. EvalCtx::saveAndReset() is used to achieve that. Use
/// withContextSaver to ensure the original context is restored on a scucessful
/// run or call EvalContext::restore to do it manually.
struct ContextSaver {
  // The context to restore. nullptr if nothing to restore.
  EvalCtx* context = nullptr;
  std::vector<VectorPtr> peeled;
  std::shared_ptr<PeeledEncoding> peeledEncoding;
  bool nullsPruned = false;
  // The selection of the context being saved.
  const SelectivityVector* rows;
  const SelectivityVector* finalSelection;
  EvalErrorsPtr errors;
};

/// Restores the context when the body executes successfully.
template <typename F>
void withContextSaver(F&& f) {
  ContextSaver saver;
  f(saver);
  if (saver.context) {
    saver.context->restore(saver);
  }
}

/// Produces a SelectivityVector with a single row selected using a pool of
/// SelectivityVectors managed by the EvalCtx::execCtx().
///
/// 特化的单行 Selection Vector.
class LocalSingleRow {
 public:
  LocalSingleRow(EvalCtx& context, vector_size_t row)
      : context_(*context.execCtx()),
        vector_(context_.getSelectivityVector(row + 1)) {
    vector_->clearAll();
    vector_->setValid(row, true);
    vector_->updateBounds();
  }

  ~LocalSingleRow() {
    context_.releaseSelectivityVector(std::move(vector_));
  }

  SelectivityVector& operator*() {
    return *vector_;
  }

  const SelectivityVector& operator*() const {
    return *vector_;
  }

  SelectivityVector* operator->() {
    return vector_.get();
  }

  const SelectivityVector* operator->() const {
    return vector_.get();
  }

 private:
  core::ExecCtx& context_;
  std::unique_ptr<SelectivityVector> vector_;
};

class LocalSelectivityVector {
 public:
  // Grab an instance of a SelectivityVector from the pool and resize it to
  // specified size.
  //
  // 申请一个本地的 selectivity vector, 用完之后会自动释放, 方便区间内 xjb 改.
  LocalSelectivityVector(EvalCtx& context, vector_size_t size)
      : context_(*context.execCtx()),
        vector_(context_.getSelectivityVector(size)) {}

  explicit LocalSelectivityVector(EvalCtx* context, vector_size_t size)
      : LocalSelectivityVector(*context, size) {}

  explicit LocalSelectivityVector(core::ExecCtx& context)
      : context_(context), vector_(nullptr) {}
  explicit LocalSelectivityVector(core::ExecCtx* context)
      : context_(*context), vector_(nullptr) {}

  explicit LocalSelectivityVector(EvalCtx& context)
      : context_(*context.execCtx()), vector_(nullptr) {}

  explicit LocalSelectivityVector(EvalCtx* context)
      : LocalSelectivityVector(*context) {}

  LocalSelectivityVector(core::ExecCtx& context, vector_size_t size)
      : context_(context), vector_(context_.getSelectivityVector(size)) {}

  LocalSelectivityVector(core::ExecCtx* context, vector_size_t size)
      : LocalSelectivityVector(*context, size) {}

  // Grab an instance of a SelectivityVector from the pool and initialize it to
  // the specified value.
  LocalSelectivityVector(EvalCtx& context, const SelectivityVector& value)
      : context_(*context.execCtx()), vector_(context_.getSelectivityVector()) {
    *vector_ = value;
  }

  ~LocalSelectivityVector() {
    if (vector_) {
      context_.releaseSelectivityVector(std::move(vector_));
    }
  }

  void allocate(vector_size_t size) {
    if (vector_) {
      context_.releaseSelectivityVector(std::move(vector_));
    }
    vector_ = context_.getSelectivityVector(size);
  }

  explicit operator SelectivityVector&() {
    return *vector_;
  }

  SelectivityVector* get() {
    return vector_.get();
  }

  SelectivityVector* get(vector_size_t size) {
    if (!vector_) {
      vector_ = context_.getSelectivityVector(size);
    }
    return vector_.get();
  }

  // Returns a recycled SelectivityVector with 'size' bits set to 'value'.
  SelectivityVector* get(vector_size_t size, bool value) {
    if (!vector_) {
      vector_ = context_.getSelectivityVector();
    }
    vector_->resizeFill(size, value);
    return vector_.get();
  }

  // Returns a recycled SelectivityVector initialized from 'other'.
  SelectivityVector* get(const SelectivityVector& other) {
    if (!vector_) {
      vector_ = context_.getSelectivityVector();
    }
    *vector_ = other;
    return vector_.get();
  }

  SelectivityVector& operator*() {
    VELOX_DCHECK_NOT_NULL(vector_, "get(size) must be called.");
    return *vector_;
  }

  const SelectivityVector& operator*() const {
    VELOX_DCHECK_NOT_NULL(vector_, "get(size) must be called.");
    return *vector_;
  }

  SelectivityVector* operator->() {
    VELOX_DCHECK_NOT_NULL(vector_, "get(size) must be called.");
    return vector_.get();
  }

  const SelectivityVector* operator->() const {
    VELOX_DCHECK_NOT_NULL(vector_, "get(size) must be called.");
    return vector_.get();
  }

 private:
  core::ExecCtx& context_;
  std::unique_ptr<SelectivityVector> vector_ = nullptr;
};

// 从 EvalCtx 里面拿到一个 DecodedVector, 当作临时的 Vector.
//
// TODO(mwish): 我其实并不知道为什么需要一个 LocalDecodedVector, 难道 Decoded 不是解析完
// 一劳永逸的吗? (比如有一个地方 decode 完了就一直是 decode 完成的情况).
class LocalDecodedVector {
 public:
  explicit LocalDecodedVector(core::ExecCtx& context) : context_(context) {}

  explicit LocalDecodedVector(EvalCtx& context)
      : context_(*context.execCtx()) {}

  explicit LocalDecodedVector(EvalCtx* context)
      : LocalDecodedVector(*context) {}

  LocalDecodedVector(
      const EvalCtx& context,
      const BaseVector& vector,
      const SelectivityVector& rows,
      bool loadLazy = true)
      : context_(*context.execCtx()) {
    get()->decode(vector, rows, loadLazy);
  }

  LocalDecodedVector(LocalDecodedVector&& other) noexcept = default;
  LocalDecodedVector& operator=(LocalDecodedVector&& other) noexcept = default;

  ~LocalDecodedVector() {
    if (vector_) {
      context_.get().releaseDecodedVector(std::move(vector_));
    }
  }

  DecodedVector* get() {
    if (!vector_) {
      // 从池子里拿到 DecodedVector.
      vector_ = context_.get().getDecodedVector();
    }
    return vector_.get();
  }

  // Must either use the constructor that provides data or call get() first.
  DecodedVector& operator*() {
    VELOX_DCHECK_NOT_NULL(vector_, "get() must be called.");
    return *vector_;
  }

  const DecodedVector& operator*() const {
    VELOX_DCHECK_NOT_NULL(vector_, "get() must be called.");
    return *vector_;
  }

  DecodedVector* operator->() {
    VELOX_DCHECK_NOT_NULL(vector_, "get() must be called.");
    return vector_.get();
  }

  const DecodedVector* operator->() const {
    VELOX_DCHECK_NOT_NULL(vector_, "get() must be called.");
    return vector_.get();
  }

 private:
  std::reference_wrapper<core::ExecCtx> context_;
  std::unique_ptr<DecodedVector> vector_;
};

/// Utility class used to activate final selection (setting isFinalSelection to
/// false and finalSelection to the input 'finalSelection') temporarily till it
/// goes out of scope. It only sets final selection if it has not already been
/// set and 'checkCondition' is true. Additionally, 'override' can be set to
/// true to always set finalSelection even if its already set.
class ScopedFinalSelectionSetter {
 public:
  ScopedFinalSelectionSetter(
      EvalCtx& evalCtx,
      const SelectivityVector* finalSelection,
      bool checkCondition = true,
      bool override = false);
  ~ScopedFinalSelectionSetter();

 private:
  EvalCtx& evalCtx_;
  const SelectivityVector* oldFinalSelection_;
  bool oldIsFinalSelection_;
};

} // namespace facebook::velox::exec<|MERGE_RESOLUTION|>--- conflicted
+++ resolved
@@ -293,14 +293,6 @@
       const SelectivityVector& rows,
       const std::exception_ptr& exceptionPtr);
 
-<<<<<<< HEAD
-  /// Invokes a function on each selected row. Records per-row exceptions by
-  /// calling 'setError'. The function must take a single "row" argument of type
-  /// vector_size_t and return void.
-  //
-  // 一个向量化包装 callback function 的函数.
-=======
->>>>>>> 26f00144
   template <typename Callable>
   void applyToSelectedNoThrow(const SelectivityVector& rows, Callable func) {
     applyToSelectedNoThrow(rows, func, [](auto /* row */) INLINE_LAMBDA {});
@@ -310,6 +302,8 @@
   /// calling 'setError'. The function onErrorFunc is called before 'setError'
   /// when exceptions are thrown. The functions Callable and OnError must take a
   /// single "row" argument of type vector_size_t and return void.
+  ///
+  /// 一个向量化包装 callback function 的函数.
   template <typename Callable, typename OnError>
   void applyToSelectedNoThrow(
       const SelectivityVector& rows,
