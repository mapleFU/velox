/*
 * Copyright (c) Facebook, Inc. and its affiliates.
 *
 * Licensed under the Apache License, Version 2.0 (the "License");
 * you may not use this file except in compliance with the License.
 * You may obtain a copy of the License at
 *
 *     http://www.apache.org/licenses/LICENSE-2.0
 *
 * Unless required by applicable law or agreed to in writing, software
 * distributed under the License is distributed on an "AS IS" BASIS,
 * WITHOUT WARRANTIES OR CONDITIONS OF ANY KIND, either express or implied.
 * See the License for the specific language governing permissions and
 * limitations under the License.
 */

#pragma once

#include <exception>
#include <memory>
#include <optional>
#include <type_traits>

#include "velox/common/base/Portability.h"
#include "velox/common/base/Status.h"
#include "velox/expression/ComplexWriterTypes.h"
#include "velox/expression/DecodedArgs.h"
#include "velox/expression/Expr.h"
#include "velox/expression/VectorFunction.h"
#include "velox/expression/VectorReaders.h"
#include "velox/expression/VectorWriters.h"
#include "velox/vector/BaseVector.h"
#include "velox/vector/ConstantVector.h"
#include "velox/vector/FlatVector.h"

namespace facebook::velox::exec {

template <typename T>
struct IsArrayWriter {
  static constexpr bool value = false;
};

template <typename T>
struct IsArrayWriter<ArrayWriter<T>> {
  static constexpr bool value = true;
};

template <typename T>
struct IsMapWriter {
  static constexpr bool value = false;
};

template <typename K, typename V>
struct IsMapWriter<MapWriter<K, V>> {
  static constexpr bool value = true;
};

template <class T, class = void>
struct udf_reuse_strings_from_arg : std::integral_constant<int32_t, -1> {};

template <class T>
struct udf_reuse_strings_from_arg<
    T,
    util::detail::void_t<decltype(T::reuse_strings_from_arg)>>
    : std::integral_constant<int32_t, T::reuse_strings_from_arg> {};

/// 返回一个 VectorFunction
template <typename FUNC>
class SimpleFunctionAdapter : public VectorFunction {
  using T = typename FUNC::exec_return_type;
  using return_type_traits = SimpleTypeTrait<typename FUNC::return_type>;

  template <int32_t POSITION>
  using exec_arg_at = typename std::
      tuple_element<POSITION, typename FUNC::exec_arg_types>::type;
  template <int32_t POSITION>
  using arg_at =
      typename std::tuple_element<POSITION, typename FUNC::arg_types>::type;
  using result_vector_t =
      typename TypeToFlatVector<typename FUNC::return_type>::type;
  std::unique_ptr<FUNC> fn_;

  // Whether the return type for this UDF allows for fast path iteration.
  //
  // 返回值 Primitive + 定长 (String 也是 Primitive?)
  static constexpr bool fastPathIteration =
      return_type_traits::isPrimitiveType && return_type_traits::isFixedWidth;

  // Check that the argument at POSITION is a primitive type, that is not
  // boolean.
  //
  // Kth 参数是不是非 Boolean 的 Primitive
  template <int32_t POSITION>
  static constexpr bool isArgFlatConstantFastPathEligible =
      SimpleTypeTrait<arg_at<POSITION>>::isPrimitiveType &&
      SimpleTypeTrait<arg_at<POSITION>>::typeKind != TypeKind::BOOLEAN &&
      !providesCustomComparison<arg_at<POSITION>>::value;

  constexpr int32_t reuseStringsFromArgValue() const {
    return udf_reuse_strings_from_arg<typename FUNC::udf_struct_t>();
  }
  template <size_t... Is>
  bool allArgsPrimitiveImpl(std::index_sequence<Is...>) const {
    return ([&]() {
      if constexpr (isVariadicType<arg_at<Is>>::value) {
        return SimpleTypeTrait<
            typename arg_at<Is>::underlying_type>::isPrimitiveType;
      } else {
        return SimpleTypeTrait<arg_at<Is>>::isPrimitiveType;
      }
    }() && ...);
  }

  bool allArgsPrimitive() const {
    return allArgsPrimitiveImpl(std::make_index_sequence<FUNC::num_args>());
  }

  // Check if all arguments that satisfy
  // isArgFlatConstantFastPathEligible<Is> and not part of variadic pack have
  // flat or constant encodings only.
  bool allPrimitiveArgsFlatConstant(const std::vector<VectorPtr>& args) const {
    return allPrimitiveArgsFlatConstantImpl(
        args, std::make_index_sequence<FUNC::num_args>());
  }

  template <size_t... Is>
  bool allPrimitiveArgsFlatConstantImpl(
      const std::vector<VectorPtr>& args,
      std::index_sequence<Is...>) const {
    return ([&]() {
      if constexpr (isVariadicType<arg_at<Is>>::value) {
        // Variadic -> Flat/Constant
        return true;
      } else if constexpr (!isArgFlatConstantFastPathEligible<Is>) {
        return true; // We only want to check the encodings of primtive
                     // arguments if any exists.
      } else {
        // Flat/Constant.
        return args[Is]->isFlatEncoding() || args[Is]->isConstantEncoding();
      }
    }() && ...);
  }

  constexpr bool static allArgsFlatConstantFastPathEligible() {
    return allArgsFlatConstantFastPathEligibleImpl(
        std::make_index_sequence<FUNC::num_args>());
  }

  template <size_t... Is>
  constexpr bool static allArgsFlatConstantFastPathEligibleImpl(
      std::index_sequence<Is...>) {
    return ([&]() {
      if constexpr (isVariadicType<arg_at<Is>>::value) {
        return false;
      } else {
        return isArgFlatConstantFastPathEligible<Is>;
      }
    }() && ...);
  }

  /// When true, a fast path for each possible combination of encodings will be
  /// used for reading arguments when all arguments are flat or constant
  /// primitivies.
  ///
  /// https://velox-lib.io/blog/simple-functions-1
  /// 参考: `To avoid code size blowing` 这一段.
  static constexpr bool specializeForAllEncodings = FUNC::num_args <= 3;

  /// If the initialize() method provided by functions throw, we don't (can't)
  /// throw immediately; rather, we capture the exception using this member
  /// variable and set that as error for every single active row. This is
  /// needed because of a subtle semantic issue:
  ///
  /// Consider the function "f(p1, c1)" where c1 is a constant that makes f()
  /// throw on initialize(). If we throw immediately on initialize() and p1 is
  /// composed only of nulls, the expected behavior would be to optimize this
  /// function out and return null, not to throw.
  ///
  /// 把 Initialization 的 throw delegate 到执行层.
  std::exception_ptr initializeException_;

  struct ApplyContext {
    ApplyContext(
        const SelectivityVector* _rows,
        const TypePtr& outputType,
        EvalCtx& _context,
        VectorPtr& _result,
        bool isResultReused)
        : rows{_rows}, context{_context} {
      // If we're reusing the input, we've already checked that the vector
      // is unique, as is nulls.  We also know the size of the vector is
      // at least as large as the size of rows.
      //
      // 如果是 result 就不用重复 check 了.(但我觉得你们)
      if (!isResultReused) {
        context.ensureWritable(*rows, outputType, _result);
      }
      result = reinterpret_cast<result_vector_t*>(_result.get());

      // 初始化 ResultWriter. 这里 zero-copy 实现交付给用户了.
      if constexpr (return_type_traits::isPrimitiveType) {
        // Avoid checking mutability during initialization.
        // EnsureWritable gurantees uniqueness and mutability hence if
        // valuesAsVoid()!= nullptr, then values is writable.
        resultWriter.init(*result, result->valuesAsVoid());
      } else {
        resultWriter.init(*result);
      }
    }

    template <typename Callable>
    void applyToSelectedNoThrow(Callable func) {
      context.template applyToSelectedNoThrow<Callable>(*rows, func);
    }

    template <typename Callable, typename OnError>
    void applyToSelectedNoThrow(Callable func, OnError onErrorFunc) {
      context.template applyToSelectedNoThrow<Callable>(
          *rows, func, onErrorFunc);
    }

    void setError(vector_size_t row, Status status) {
      context.setStatus(row, status);
    }

    const SelectivityVector* rows;
    result_vector_t* result;
    VectorWriter<typename FUNC::return_type> resultWriter;
    EvalCtx& context;
    bool allAscii{false};
    bool mayHaveNullsRecursive{false};
  };

  template <int32_t POSITION, typename... Values>
  void unpackInitialize(
      const std::vector<TypePtr>& inputTypes,
      const core::QueryConfig& config,
      const std::vector<VectorPtr>& packed,
      const Values*... values) const {
    if constexpr (POSITION == FUNC::num_args) {
      return (*fn_).initialize(inputTypes, config, values...);
    } else {
      if (packed.at(POSITION) != nullptr) {
        SelectivityVector rows(1);
        DecodedVector decodedVector(*packed.at(POSITION), rows);
        auto oneReader = VectorReader<arg_at<POSITION>>(&decodedVector);
        auto oneValue = oneReader[0];

        unpackInitialize<POSITION + 1>(
            inputTypes, config, packed, values..., &oneValue);
      } else {
        using temp_type = exec_arg_at<POSITION>;
        unpackInitialize<POSITION + 1>(
            inputTypes, config, packed, values..., (const temp_type*)nullptr);
      }
    }
  }

 public:
  SimpleFunctionAdapter(
      const std::vector<TypePtr>& inputTypes,
      const core::QueryConfig& config,
      const std::vector<VectorPtr>& constantInputs)
      : fn_{std::make_unique<FUNC>()} {
    if constexpr (FUNC::udf_has_initialize) {
      try {
        unpackInitialize<0>(inputTypes, config, constantInputs);
      } catch (const VeloxRuntimeError&) {
        throw;
      } catch (const std::exception&) {
        initializeException_ = std::current_exception();
      }
    }
  }

  explicit SimpleFunctionAdapter() {}

  template <
      int32_t POSITION,
      typename std::enable_if_t<
          POSITION<FUNC::num_args, int32_t> = 0> VectorPtr*
          findReusableArg(std::vector<VectorPtr>& args) const {
    if constexpr (isVariadicType<arg_at<POSITION>>::value) {
      // 对 variadic, 在整个后面找, 因为后面都是这个 s.b. 类型了.
      if constexpr (
          SimpleTypeTrait<
              typename arg_at<POSITION>::underlying_type>::typeKind ==
          return_type_traits::typeKind) {
        for (auto i = POSITION; i < args.size(); ++i) {
          // 这个地方我其实没明白为啥这里 `isVectorWritable` 就行,
          // 下面的得 `isFlatEncoding` + `unique` + `isWritable`.
          //
          // 难道这个地方隐含了？我日你妈的：
          // https://github.com/facebookincubator/velox/pull/2558
          if (BaseVector::isVectorWritable(args[i])) {
            return &args[i];
          }
        }
      }
      // A Variadic arg is always the last, so if we haven't found a match
      // yet, we know for sure that we won't.
      return nullptr;
    } else if constexpr (
        SimpleTypeTrait<arg_at<POSITION>>::typeKind ==
<<<<<<< HEAD
        return_type_traits::typeKind) {
      // 否则，只在自己这个上面寻找.
=======
            return_type_traits::typeKind &&
        !providesCustomComparison<arg_at<POSITION>>::value) {
>>>>>>> acd57170
      using type =
          typename VectorExec::template resolver<arg_at<POSITION>>::in_type;
      if (args[POSITION]->isFlatEncoding() && args[POSITION].unique() &&
          args[POSITION]->asUnchecked<FlatVector<type>>()->isWritable()) {
        // Re-use arg for result. We rely on the fact that for each row
        // we read arguments before computing and writing out the
        // result.
        return &args[POSITION];
      }
    }

    return findReusableArg<POSITION + 1>(args);
  }

  template <
      int32_t POSITION,
      typename std::enable_if_t<POSITION == FUNC::num_args, int32_t> = 0>
  VectorPtr* findReusableArg(std::vector<VectorPtr>&) const {
    // Base case: we didn't find an input vector to reuse.
    return nullptr;
  }

  void apply(
      const SelectivityVector& rows,
      std::vector<VectorPtr>& args,
      const TypePtr& outputType,
      EvalCtx& context,
      VectorPtr& result/*result 可以是 nullptr*/) const override {

    auto* reusableResult = &result;
    // If result is null, check if one of the arguments can be re-used for
    // storing the result. This is possible if all the following conditions are
    // met:
    // - result type is a fixed-width type,
    // - function doesn't produce nulls,
    // - an argument has the same type as result,
    // - the argument has flat encoding,
    // - the argument is singly-referenced and has singly-referenced values
    // and nulls buffers.
    //
    // 这个要输出不是 Null 才行，为什么呢? 这块在计算的时候, 对于 producing Null
    // 的结果, 会 clearAllNulls:
    // 见 https://github.com/facebookincubator/velox/pull/1521
    bool isResultReused = false;
    if constexpr (
        !FUNC::can_produce_null_output && !FUNC::udf_has_callNullFree &&
        return_type_traits::isPrimitiveType &&
        return_type_traits::isFixedWidth) {
      // 输入是 NULL 的时候才能使用.
      if (!reusableResult->get())
        if (auto* arg = findReusableArg<0>(args)) {
          if ((*arg)->type()->equivalent(*outputType)) {
            reusableResult = arg;
            isResultReused = true;
          }
        }
      }
    }

    ApplyContext applyContext{
        &rows, outputType, context, *reusableResult, isResultReused};

    // If the function provides an initialize() method and it threw, we set that
    // exception in all active rows and we're done with it.
    if constexpr (FUNC::udf_has_initialize) {
      // 处理 Init 的异常.
      if (UNLIKELY(initializeException_ != nullptr)) {
        applyContext.context.setErrors(
            *applyContext.rows, initializeException_);
        return;
      }
    }

    // Enable fast all-ASCII path if all string inputs are ASCII and the
    // function provides ASCII-only path.
    //
    // 检查 Args 是否都是 ASCII 的.
    if constexpr (FUNC::has_ascii) {
      applyContext.allAscii = isAsciiArgs(rows, args);
    }

    // If this UDF can take the fast path iteration, we set all active rows as
    // non-nulls in the result vector. The assumption is that the majority of
    // rows will return non-null values (and hence won't have to touch the
    // null buffer during iteration).

    if constexpr (fastPathIteration) {
      // If result is resuing one of the inputs we do not clear nulls, instead
      // we do that after the the input is read. It is safe because reuse only
      // happens when the function does not generate null.
      //
      // 如果 result 是重用的，那么就不用 clearNulls 了.
      if (!isResultReused) {
        (*reusableResult)->clearNulls(rows);
      }
    }

    // 系统的 DecodedVector
    std::vector<std::optional<LocalDecodedVector>> decoded;
    // 允许执行并且参数数量小于一定限制的话, 就根据类型去 unpack.
    // 见: https://velox-lib.io/blog/simple-functions-1
    // 参考: `To avoid code size blowing` 这一段.
    if (allPrimitiveArgsFlatConstant(args)) {
      if constexpr (
          allArgsFlatConstantFastPathEligible() && specializeForAllEncodings) {
        // 根据类型做展开然后分发
        unpackSpecializeForAllEncodings<0>(applyContext, args);
      } else {
        decoded.resize(args.size());
        unpack<0, true>(applyContext, decoded, args);
      }
    } else {
      decoded.resize(args.size());
      unpack<0, false>(applyContext, decoded, args);
    }

    if constexpr (fastPathIteration) {
      // If result is resued and function is is_default_null_behavior then we do
      // not need to clear nulls.
      if constexpr (!FUNC::is_default_null_behavior) {
        if (isResultReused) {
          (*reusableResult)->clearNulls(rows);
        }
      }
    }

    // Check if the function reuses input strings for the result, and add
    // references to input string buffers to all result vectors.
    //
    // String 由 UDF 自己处理, 框架只负责把 BufferPtr 传递下去.
    auto reuseStringsFromArg = reuseStringsFromArgValue();
    if (reuseStringsFromArg >= 0) {
      VELOX_CHECK_LT(reuseStringsFromArg, args.size());
      if (decoded.size() == 0 || !decoded.at(reuseStringsFromArg).has_value()) {
        // If we're here, we're guaranteed the argument is either a Flat
        // or Constant vector so no decoding is necessary.
        tryAcquireStringBuffer(
            reusableResult->get(), args.at(reuseStringsFromArg).get());
      } else {
        tryAcquireStringBuffer(
            reusableResult->get(),
            decoded.at(reuseStringsFromArg).value().get()->base());
      }
    }
    if (isResultReused) {
      result = std::move(*reusableResult);
    }
  }

  // All string vectors within `vector` will acquire shared ownership of all
  // string buffers found within source.
  //
  // 把 SOURCE 的 StringBuffer 拿到 BufferPtr, 然后设置 ref
  void tryAcquireStringBuffer(BaseVector* vector, const BaseVector* source)
      const {
    if (auto* flatVector = vector->asFlatVector<StringView>()) {
      flatVector->acquireSharedStringBuffersRecursive(source);
    } else if (auto* arrayVector = vector->as<ArrayVector>()) {
      tryAcquireStringBuffer(arrayVector->elements().get(), source);
    } else if (auto* mapVector = vector->as<MapVector>()) {
      tryAcquireStringBuffer(mapVector->mapKeys().get(), source);
      tryAcquireStringBuffer(mapVector->mapValues().get(), source);
    } else if (auto* rowVector = vector->as<RowVector>()) {
      for (auto& it : rowVector->children()) {
        tryAcquireStringBuffer(it.get(), source);
      }
    }
  }

  FunctionCanonicalName getCanonicalName() const final {
    return fn_->getCanonicalName();
  }

  bool supportsFlatNoNullsFastPath() const override {
    if (FUNC::can_produce_null_output) {
      return false;
    }

    if (FUNC::is_default_contains_nulls_behavior) {
      // If the function has is_default_contains_nulls_behavior it returns
      // null if data contain null even if the return type of callNullFree is
      // void.
      return allArgsPrimitive();
    } else {
      return true;
    }
  }

  bool ensureStringEncodingSetAtAllInputs() const override {
    return fn_->has_ascii;
  }

  bool propagateStringEncodingFromAllInputs() const override {
    return fn_->is_default_ascii_behavior;
  }

  /// Return true if all VARCHAR arguments are all-ASCII for the specified rows.
  static bool isAsciiArgs(
      const SelectivityVector& rows,
      const std::vector<VectorPtr>& args) {
    for (auto& arg : args) {
      if (arg->type()->isVarchar()) {
        auto stringArg = arg->asUnchecked<SimpleVector<StringView>>();
        auto isAscii = stringArg->isAscii(rows);
        if (!isAscii.has_value() || !*isAscii) {
          return false;
        }
      }
    }
    return true;
  }

 private:
  // This is called only when we know that all args are flat or constant and are
  // eligible for the optimization and the optimization is enabled.
  template <int32_t POSITION, typename... TReader>
  void unpackSpecializeForAllEncodings(
      ApplyContext& applyContext,
      const std::vector<VectorPtr>& rawArgs,
      TReader&... readers) const {
    if constexpr (POSITION == FUNC::num_args) {
      iterate(applyContext, readers...);
    } else {
      auto& arg = rawArgs[POSITION];
      using type =
          typename VectorExec::template resolver<arg_at<POSITION>>::in_type;
      if (arg->isConstantEncoding()) {
        // 展开成 constant reader, 然后继续 delegate 下去
        auto reader = ConstantVectorReader<arg_at<POSITION>>(
            *(arg->asUnchecked<ConstantVector<type>>()));
        unpackSpecializeForAllEncodings<POSITION + 1>(
            applyContext, rawArgs, readers..., reader);

      } else {
        DCHECK(arg->isFlatEncoding());
        // Should be flat if not constant.
        auto reader = FlatVectorReader<arg_at<POSITION>>(
            *arg->asUnchecked<FlatVector<type>>());
        unpackSpecializeForAllEncodings<POSITION + 1>(
            applyContext, rawArgs, readers..., reader);
      }
    }
  }

  // 不用类型分发, 只是用 DecodedVector 来处理这块的逻辑，可能有一定的性能损失.
  template <
      int32_t POSITION,
      bool allPrimitiveArgsFlatConstant,
      typename... TReader>
  void unpack(
      ApplyContext& applyContext,
      std::vector<std::optional<LocalDecodedVector>>& decodedArgs,
      const std::vector<VectorPtr>& rawArgs,
      TReader&... readers) const {
    if constexpr (POSITION == FUNC::num_args) {
      iterate(applyContext, readers...);
    } else if constexpr (isVariadicType<arg_at<POSITION>>::value) {
      // This should already be statically checked by the UDFHolder used to
      // wrap the simple function, but checking again here just in case.
      static_assert(
          POSITION == FUNC::num_args - 1,
          "Variadic args can only be used as the last argument to a function.");

      for (auto i = POSITION; i < rawArgs.size(); ++i) {
        decodedArgs[i] = LocalDecodedVector(
            applyContext.context, *rawArgs[i], *applyContext.rows);
      }
      auto variadicReader =
          VectorReader<arg_at<POSITION>>(decodedArgs, POSITION);
      iterate(applyContext, readers..., variadicReader);
    } else {
      // Use ConstantFlatVectorReader as optimization when applicable.
      if constexpr (
          allPrimitiveArgsFlatConstant &&
          isArgFlatConstantFastPathEligible<POSITION>) {
        using value_t =
            typename ConstantFlatVectorReader<arg_at<POSITION>>::exec_in_t;
        auto& arg = rawArgs[POSITION];
        auto reader = arg->encoding() == VectorEncoding::Simple::FLAT
            ? ConstantFlatVectorReader<arg_at<POSITION>>(
                  static_cast<FlatVector<value_t>*>(arg.get()))
            : ConstantFlatVectorReader<arg_at<POSITION>>(
                  static_cast<ConstantVector<value_t>*>(arg.get()));

        unpack<POSITION + 1, allPrimitiveArgsFlatConstant>(
            applyContext, decodedArgs, rawArgs, readers..., reader);
      } else {
        decodedArgs[POSITION] = LocalDecodedVector(
            applyContext.context, *rawArgs[POSITION], *applyContext.rows);

        auto* oneUnpacked = decodedArgs.at(POSITION).value().get();
        auto reader = VectorReader<arg_at<POSITION>>(oneUnpacked);
        unpack<POSITION + 1, allPrimitiveArgsFlatConstant>(
            applyContext, decodedArgs, rawArgs, readers..., reader);
      }
    }
  }

  // 具体执行的函数，手握所有的 ColumnReader. 然后去生成(行式)执行的代码.
  template <typename... TReader>
  void iterate(ApplyContext& applyContext, TReader&... readers) const {
    // Null 的行为这里涉及好几个定义:
    // 1. `callNullable`: 没有定义这个函数为 default, 即输入为 NULL -> 输出为 NULL.
    //    callNullable 处理
    // 2. `callNullFree`: 定义了这个函数, 即没有任何 NULL 的时候进行快速 path.
    //
    // If udf_has_callNullFree is true compute mayHaveNullsRecursive.
    // 开洞, 不过这玩意好像没啥意思, 感觉有的 NULL 在 Expr 执行的时候甚至不会分发下来
    if constexpr (FUNC::udf_has_callNullFree) {
      (
          [&]() {
            readers.setChildrenMayHaveNulls();
            applyContext.mayHaveNullsRecursive |=
                readers.mayHaveNullsRecursive();
          }(),
          ...);
    }

    // If is_default_contains_nulls_behavior we return null if the inputs
    // contain any nulls.
    // If !is_default_contains_nulls_behavior we don't invoke callNullFree
    // if the inputs contain any nulls, but rather invoke call or
    // callNullable as usual.
    //
    // 1. defaultNull: Expr 系统不会传 Null 下来
    // 2. has_callNullFree: 有 nullFree 的函数的定义
    // 3. mayHaveNullsRecursive: 有 Null 啊，得执行了
    //
    // 这里是: "Expr 系统不会传 Null 下来" || ("有 nullFree 的函数的定义" && "输入不包含任何 null")
    bool callNullFree = FUNC::is_default_contains_nulls_behavior ||
        (FUNC::udf_has_callNullFree && !applyContext.mayHaveNullsRecursive);

    // Compute allNotNull.
    // 计算是否所有输入都是 NotNull, 和上面 callNullFree 有一定重合部分.
    bool allNotNull;
    if constexpr (FUNC::is_default_null_behavior) {
      allNotNull = true;
    } else {
      allNotNull = (!readers.mayHaveNulls() && ...);
    }

    // Iterate the rows.
    if constexpr (fastPathIteration) {
      uint64_t* nullBuffer = nullptr;
      // 干脆叫 getRawResultData 吧，你们起名字没人 review 吗？
      auto getRawData = [&]() {
        if constexpr (return_type_traits::typeKind == TypeKind::BOOLEAN) {
          return applyContext.result->mutableRawValues();

        } else {
          return applyContext.resultWriter.data_;
        }
      };

      auto* data = getRawData();
      // 写入单个 Result.
      // row: rowId
      // notNull: out isNull
      // out: 输出的类型.
      auto writeResult = [&applyContext, &nullBuffer, &data](
                             auto row, bool notNull, auto out) INLINE_LAMBDA {
        // For fast path iteration, all active rows were already set as
        // non-null beforehand, so we only need to update the null buffer if
        // the function returned null (which is not the common case).
        if (notNull) {
          if constexpr (return_type_traits::typeKind == TypeKind::BOOLEAN) {
            bits::setBit(data, row, out);
          } else {
            data[row] = out;
          }
        } else {
          if (!nullBuffer) {
            nullBuffer = applyContext.result->mutableRawNulls();
          }
          bits::setNull(nullBuffer, row);
        }
      };
      if (callNullFree) {
        // TODO(mwish): 其实我真不懂这个咋回事. 感觉这个 mayHaveNullsRecursive 只有输入只有
        //  defaultNull 才可能吧...可能出现这个情况吗?
        //
        // This results in some code duplication, but applying this check
        // once per batch instead of once per row shows a significant
        // performance improvement when there are no nulls.
        if (applyContext.mayHaveNullsRecursive) {
          applyContext.applyToSelectedNoThrow([&](auto row) INLINE_LAMBDA {
            typename return_type_traits::NativeType out{};
            auto containsNull = (readers.containsNull(row) || ...);
            bool notNull;
            if (containsNull) {
              // Result is NULL because the input contains NULL.
              notNull = false;
            } else {
              auto status = doApplyNullFree<0>(row, out, notNull, readers...);
              if UNLIKELY (!status.ok()) {
                applyContext.setError(row, status);
                return;
              }
            }

            writeResult(row, notNull, out);
          });
        } else {
          // 没有 Null, 按照 Selector 执行.
          applyContext.applyToSelectedNoThrow([&](auto row) INLINE_LAMBDA {
            typename return_type_traits::NativeType out{};
            bool notNull;
            auto status = doApplyNullFree<0>(row, out, notNull, readers...);
            if UNLIKELY (!status.ok()) {
              applyContext.setError(row, status);
              return;
            }

            writeResult(row, notNull, out);
          });
        }
      } else if (allNotNull) {
        // TODO(mwish): callNullFree 应该只有输入不包含 string 的时候才会执行, 因为
        //  那部分代码没处理 string 和 ascii 有关的逻辑.
        if constexpr (FUNC::has_ascii) {
          if (applyContext.allAscii) {
            applyContext.applyToSelectedNoThrow([&](auto row) INLINE_LAMBDA {
              typename return_type_traits::NativeType out{};
              bool notNull;
              auto status =
                  doApplyAsciiNotNull<0>(row, out, notNull, readers...);
              if UNLIKELY (!status.ok()) {
                applyContext.setError(row, status);
                return;
              }
              writeResult(row, notNull, out);
            });
            return;
          }
        }
        applyContext.applyToSelectedNoThrow([&](auto row) INLINE_LAMBDA {
          // Passing a stack variable have shown to be boost the performance
          // of functions that repeatedly update the output. The opposite
          // optimization (eliminating the temp) is easier to do by the
          // compiler (assuming the function call is inlined).
          typename return_type_traits::NativeType out{};
          bool notNull;
          auto status = doApplyNotNull<0>(row, out, notNull, readers...);
          if UNLIKELY (!status.ok()) {
            applyContext.setError(row, status);
            return;
          }
          writeResult(row, notNull, out);
        });
      } else {
        applyContext.applyToSelectedNoThrow([&](auto row) INLINE_LAMBDA {
          typename return_type_traits::NativeType out{};
          bool notNull;
          auto status = doApply<0>(row, out, notNull, readers...);
          if UNLIKELY (!status.ok()) {
            applyContext.setError(row, status);
            return;
          }
          writeResult(row, notNull, out);
        });
      }
    } else {
      if (callNullFree) {
        // This results in some code duplication, but applying this check
        // once per batch instead of once per row shows a significant
        // performance improvement when there are no nulls.
        if (applyContext.mayHaveNullsRecursive) {
          applyUdf(
              applyContext,
              [&](auto& out, auto& notNull, auto row) INLINE_LAMBDA {
                auto containsNull = (readers.containsNull(row) || ...);
                if (containsNull) {
                  // Result is NULL because the input contains NULL.
                  notNull = false;
                  return Status::OK();
                }

                return doApplyNullFree<0>(row, out, notNull, readers...);
              });
        } else {
          applyUdf(
              applyContext,
              [&](auto& out, auto& notNull, auto row) INLINE_LAMBDA {
                return doApplyNullFree<0>(row, out, notNull, readers...);
              });
        }
      } else if (allNotNull) {
        if constexpr (FUNC::has_ascii) {
          if (applyContext.allAscii) {
            applyUdf(
                applyContext,
                [&](auto& out, auto& notNull, auto row) INLINE_LAMBDA {
                  return doApplyAsciiNotNull<0>(row, out, notNull, readers...);
                });
            return;
          }
        }
        applyUdf(
            applyContext,
            [&](auto& out, auto& notNull, auto row) INLINE_LAMBDA {
              return doApplyNotNull<0>(row, out, notNull, readers...);
            });
      } else {
        applyUdf(
            applyContext,
            [&](auto& out, auto& notNull, auto row) INLINE_LAMBDA {
              return doApply<0>(row, out, notNull, readers...);
            });
      }
    }
  }

  template <typename Func>
  void applyUdf(ApplyContext& applyContext, Func func) const {
    applyContext.applyToSelectedNoThrow(
        [&](auto row) INLINE_LAMBDA {
          applyContext.resultWriter.setOffset(row);
          bool notNull;
          auto status = func(applyContext.resultWriter.current(), notNull, row);
          if UNLIKELY (!status.ok()) {
            applyContext.setError(row, status);
            applyContext.resultWriter.commitNull();
          } else {
            applyContext.resultWriter.commit(notNull);
          }
        },
        [&](auto /* row */)
            INLINE_LAMBDA { applyContext.resultWriter.commitNull(); });

    applyContext.resultWriter.finish();
  }

  // == NULLABLE VARIANTS ==

  // For default null behavior, assume everything is not null.
  // If anything is, return false.
  // Otherwise pass all arguments as references or copies.
  template <
      size_t POSITION,
      typename R0,
      typename... Values,
      std::enable_if_t<
          POSITION<FUNC::num_args && FUNC::is_default_null_behavior, int32_t> =
              0> FOLLY_ALWAYS_INLINE Status
          doApply(
              size_t idx,
              T& target,
              bool& notNull,
              R0& currentReader,
              const Values&... extra) const {
    if (LIKELY(currentReader.isSet(idx))) {
      // decltype for reference if appropriate, otherwise copy
      decltype(currentReader[idx]) v0 = currentReader[idx];

      // recurse through the readers to build the arg list at compile time.
      return doApply<POSITION + 1>(idx, target, notNull, extra..., v0);
    } else {
      notNull = false;
      return Status::OK();
    }
  }

  // For NOT default null behavior get pointers.
  template <
      size_t POSITION,
      typename R0,
      typename... Values,
      std::enable_if_t<
          POSITION<FUNC::num_args && !FUNC::is_default_null_behavior, int32_t> =
              0> FOLLY_ALWAYS_INLINE Status
          doApply(
              size_t idx,
              T& target,
              bool& notNull,
              R0& currentReader,
              const Values&... extra) const {
    // Recurse through all the arguments to build the arg list at compile
    // time.
    if constexpr (std::is_reference<decltype(currentReader[idx])>::value) {
      return doApply<POSITION + 1>(
          idx,
          target,
          notNull,
          extra...,
          (currentReader.isSet(idx) ? &currentReader[idx] : nullptr));
    } else {
      using temp_type = std::remove_reference_t<decltype(currentReader[idx])>;
      if (currentReader.isSet(idx)) {
        temp_type temp = currentReader[idx];
        return doApply<POSITION + 1>(idx, target, notNull, extra..., &temp);
      } else {
        return doApply<POSITION + 1>(
            idx, target, notNull, extra..., (const temp_type*)nullptr);
      }
    }
  }

  // For default null behavior, Terminate by with UDFHolder::call.
  template <
      size_t POSITION,
      typename... Values,
      std::enable_if_t<
          POSITION == FUNC::num_args && FUNC::is_default_null_behavior,
          int32_t> = 0>
  FOLLY_ALWAYS_INLINE Status doApply(
      size_t /*idx*/,
      T& target,
      bool& notNull,
      const Values&... values) const {
    return (*fn_).call(target, notNull, values...);
  }

  // For NOT default null behavior, terminate with UDFHolder::callNullable.
  template <
      size_t POSITION,
      typename... Values,
      std::enable_if_t<
          POSITION == FUNC::num_args && !FUNC::is_default_null_behavior,
          int32_t> = 0>
  FOLLY_ALWAYS_INLINE Status doApply(
      size_t /*idx*/,
      T& target,
      bool& notNull,
      const Values*... values) const {
    return (*fn_).callNullable(target, notNull, values...);
  }

  // == NOT-NULL VARIANT ==

  // If we're guaranteed not to have any nulls, pass all parameters as
  // references.
  //
  // Note that (*fn_).call() will internally dispatch the call to either
  // call() or callNullable() (whichever is implemented by the user
  // function). Default null behavior or not does not matter in this path
  // since we don't have any nulls.
  template <
      size_t POSITION,
      typename R0,
      typename... TStuff,
      std::enable_if_t<POSITION != FUNC::num_args, int32_t> = 0>
  FOLLY_ALWAYS_INLINE Status doApplyNotNull(
      size_t idx,
      T& target,
      bool& notNull,
      R0& currentReader,
      const TStuff&... extra) const {
    decltype(currentReader[idx]) v0 = currentReader[idx];
    return doApplyNotNull<POSITION + 1>(idx, target, notNull, extra..., v0);
  }

  // For default null behavior, Terminate by with UDFHolder::call.
  template <
      size_t POSITION,
      typename... Values,
      std::enable_if_t<POSITION == FUNC::num_args, int32_t> = 0>
  FOLLY_ALWAYS_INLINE Status doApplyNotNull(
      size_t /*idx*/,
      T& target,
      bool& notNull,
      const Values&... values) const {
    return (*fn_).call(target, notNull, values...);
  }

  template <
      size_t POSITION,
      typename R0,
      typename... TStuff,
      std::enable_if_t<POSITION != FUNC::num_args, int32_t> = 0>
  FOLLY_ALWAYS_INLINE Status doApplyAsciiNotNull(
      size_t idx,
      T& target,
      bool& notNull,
      R0& currentReader,
      const TStuff&... extra) const {
    decltype(currentReader[idx]) v0 = currentReader[idx];
    return doApplyAsciiNotNull<POSITION + 1>(
        idx, target, notNull, extra..., v0);
  }

  template <
      size_t POSITION,
      typename... Values,
      std::enable_if_t<POSITION == FUNC::num_args, int32_t> = 0>
  FOLLY_ALWAYS_INLINE Status doApplyAsciiNotNull(
      size_t /*idx*/,
      T& target,
      bool& notNull,
      const Values&... values) const {
    return (*fn_).callAscii(target, notNull, values...);
  }

  template <
      size_t POSITION,
      typename R0,
      typename... TStuff,
      std::enable_if_t<POSITION != FUNC::num_args, int32_t> = 0>
  FOLLY_ALWAYS_INLINE Status doApplyNullFree(
      size_t idx,
      T& target,
      bool& notNull,
      R0& currentReader,
      const TStuff&... extra) const {
    auto v0 = currentReader.readNullFree(idx);
    return doApplyNullFree<POSITION + 1>(idx, target, notNull, extra..., v0);
  }

  template <
      size_t POSITION,
      typename... Values,
      std::enable_if_t<POSITION == FUNC::num_args, int32_t> = 0>
  FOLLY_ALWAYS_INLINE Status doApplyNullFree(
      size_t /*idx*/,
      T& target,
      bool& notNull,
      const Values&... values) const {
    return (*fn_).callNullFree(target, notNull, values...);
  }
};

// SimpleFunction 注册函数
template <typename UDFHolder>
class SimpleFunctionAdapterFactoryImpl : public SimpleFunctionAdapterFactory {
 public:
  // Exposed for use in FunctionRegistry
  using Metadata = typename UDFHolder::Metadata;

  explicit SimpleFunctionAdapterFactoryImpl() {}

  static constexpr bool is_default_null_behavior =
      UDFHolder::is_default_null_behavior;

  std::unique_ptr<VectorFunction> createVectorFunction(
      const std::vector<TypePtr>& inputTypes,
      const std::vector<VectorPtr>& constantInputs,
      const core::QueryConfig& config) const override {
    return std::make_unique<SimpleFunctionAdapter<UDFHolder>>(
        inputTypes, config, constantInputs);
  }
};

} // namespace facebook::velox::exec<|MERGE_RESOLUTION|>--- conflicted
+++ resolved
@@ -302,13 +302,9 @@
       return nullptr;
     } else if constexpr (
         SimpleTypeTrait<arg_at<POSITION>>::typeKind ==
-<<<<<<< HEAD
-        return_type_traits::typeKind) {
-      // 否则，只在自己这个上面寻找.
-=======
             return_type_traits::typeKind &&
         !providesCustomComparison<arg_at<POSITION>>::value) {
->>>>>>> acd57170
+      // 否则，只在自己这个上面寻找.
       using type =
           typename VectorExec::template resolver<arg_at<POSITION>>::in_type;
       if (args[POSITION]->isFlatEncoding() && args[POSITION].unique() &&
