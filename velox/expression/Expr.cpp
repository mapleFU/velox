--- conflicted
+++ resolved
@@ -431,13 +431,9 @@
         if (flatNulls) {
           // There are both nulls and errors. Only a null with no error removes
           // a row.
-<<<<<<< HEAD
           //
           // error + Null 的时候可能不会移除一行, error 的优先级高于 Null.
-          auto errorNulls = newErrors->rawNulls();
-=======
           auto errorNulls = newErrors->errorFlags();
->>>>>>> e410c0fd
           auto rowBits = rows.mutableRows().asMutableRange().bits();
           auto nwords = bits::nwords(rows.rows().end());
           for (auto j = 0; j < nwords; ++j) {
