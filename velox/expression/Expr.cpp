/*
 * Copyright (c) Facebook, Inc. and its affiliates.
 *
 * Licensed under the Apache License, Version 2.0 (the "License");
 * you may not use this file except in compliance with the License.
 * You may obtain a copy of the License at
 *
 *     http://www.apache.org/licenses/LICENSE-2.0
 *
 * Unless required by applicable law or agreed to in writing, software
 * distributed under the License is distributed on an "AS IS" BASIS,
 * WITHOUT WARRANTIES OR CONDITIONS OF ANY KIND, either express or implied.
 * See the License for the specific language governing permissions and
 * limitations under the License.
 */
#include <boost/lexical_cast.hpp>
#include <boost/uuid/uuid_generators.hpp>
#include <boost/uuid/uuid_io.hpp>
#include <fstream>

#include "velox/common/base/Exceptions.h"
#include "velox/common/base/Fs.h"
#include "velox/common/base/SuccinctPrinter.h"
#include "velox/common/process/ThreadDebugInfo.h"
#include "velox/common/testutil/TestValue.h"
#include "velox/core/Expressions.h"
#include "velox/expression/CastExpr.h"
#include "velox/expression/ConstantExpr.h"
#include "velox/expression/Expr.h"
#include "velox/expression/ExprCompiler.h"
#include "velox/expression/FieldReference.h"
#include "velox/expression/PeeledEncoding.h"
#include "velox/expression/ScopedVarSetter.h"
#include "velox/expression/VectorFunction.h"
#include "velox/vector/SelectivityVector.h"
#include "velox/vector/VectorSaver.h"

DEFINE_bool(
    force_eval_simplified,
    false,
    "Whether to overwrite queryCtx and force the "
    "use of simplified expression evaluation path.");

DEFINE_bool(
    velox_experimental_save_input_on_fatal_signal,
    false,
    "This is an experimental flag only to be used for debugging "
    "purposes. If set to true, serializes the input vector data and "
    "all the SQL expressions in the ExprSet that is currently "
    "executing, whenever a fatal signal is encountered. Enabling "
    "this flag makes the signal handler async signal unsafe, so it "
    "should only be used for debugging purposes. The vector and SQLs "
    "are serialized to files in directories specified by either "
    "'velox_save_input_on_expression_any_failure_path' or "
    "'velox_save_input_on_expression_system_failure_path'");

namespace facebook::velox::exec {

folly::Synchronized<std::vector<std::shared_ptr<ExprSetListener>>>&
exprSetListeners() {
  static folly::Synchronized<std::vector<std::shared_ptr<ExprSetListener>>>
      kListeners;
  return kListeners;
}

bool registerExprSetListener(std::shared_ptr<ExprSetListener> listener) {
  return exprSetListeners().withWLock([&](auto& listeners) {
    for (const auto& existingListener : listeners) {
      if (existingListener == listener) {
        // Listener already registered. Do not register again.
        return false;
      }
    }
    listeners.push_back(std::move(listener));
    return true;
  });
}

bool unregisterExprSetListener(
    const std::shared_ptr<ExprSetListener>& listener) {
  return exprSetListeners().withWLock([&](auto& listeners) {
    for (auto it = listeners.begin(); it != listeners.end(); ++it) {
      if ((*it) == listener) {
        listeners.erase(it);
        return true;
      }
    }

    // Listener not found.
    return false;
  });
}

namespace {

bool isMember(
    const std::vector<FieldReference*>& fields,
    FieldReference& field) {
  return std::find(fields.begin(), fields.end(), &field) != fields.end();
}

// Returns true if input expression or any sub-expression is an IF, AND or OR.
bool hasConditionals(Expr* expr) {
  if (expr->isConditional()) {
    return true;
  }

  for (const auto& child : expr->inputs()) {
    if (hasConditionals(child.get())) {
      return true;
    }
  }

  return false;
}

void checkOrSetEmptyResult(
    const TypePtr& type,
    memory::MemoryPool* pool,
    VectorPtr& result) {
  if (!result) {
    result = BaseVector::createNullConstant(type, 0, pool);
  }
}
} // namespace

Expr::Expr(
    TypePtr type,
    std::vector<std::shared_ptr<Expr>>&& inputs,
    std::shared_ptr<VectorFunction> vectorFunction,
    VectorFunctionMetadata metadata,
    std::string name,
    bool trackCpuUsage)
    : type_(std::move(type)),
      inputs_(std::move(inputs)),
      name_(std::move(name)),
      vectorFunction_(std::move(vectorFunction)),
      vectorFunctionMetadata_{std::move(metadata)},
      specialForm_{false},
      supportsFlatNoNullsFastPath_{
          vectorFunction_->supportsFlatNoNullsFastPath() &&
          type_->isPrimitiveType() && type_->isFixedWidth() &&
          allSupportFlatNoNullsFastPath(inputs_)},
      trackCpuUsage_{trackCpuUsage} {
  constantInputs_.reserve(inputs_.size());
  inputIsConstant_.reserve(inputs_.size());
  for (auto& expr : inputs_) {
    if (auto constantExpr = expr->as<ConstantExpr>()) {
      constantInputs_.emplace_back(constantExpr->value());
      inputIsConstant_.push_back(true);
    } else {
      constantInputs_.emplace_back(nullptr);
      inputIsConstant_.push_back(false);
    }
  }
}

// static
bool Expr::isSameFields(
    const std::vector<FieldReference*>& fields1,
    const std::vector<FieldReference*>& fields2) {
  if (fields1.size() != fields2.size()) {
    return false;
  }
  return std::all_of(
      fields1.begin(), fields1.end(), [&fields2](const auto& field) {
        return isMember(fields2, *field);
      });
}

bool Expr::isSubsetOfFields(
    const std::vector<FieldReference*>& subset,
    const std::vector<FieldReference*>& superset) {
  if (subset.size() > superset.size()) {
    return false;
  }
  return std::all_of(
      subset.begin(), subset.end(), [&superset](const auto& field) {
        return isMember(superset, *field);
      });
}

// static
bool Expr::allSupportFlatNoNullsFastPath(
    const std::vector<std::shared_ptr<Expr>>& exprs) {
  for (const auto& expr : exprs) {
    if (!expr->supportsFlatNoNullsFastPath()) {
      return false;
    }
  }

  return true;
}

void Expr::clearMetaData() {
  metaDataComputed_ = false;
  for (auto& child : inputs_) {
    child->clearMetaData();
  }
  propagatesNulls_ = false;
  distinctFields_.clear();
  multiplyReferencedFields_.clear();
  hasConditionals_ = false;
  deterministic_ = true;
  sameAsParentDistinctFields_ = false;
}

void Expr::mergeFields(
    std::vector<FieldReference*>& distinctFields,
    std::unordered_set<FieldReference*>& multiplyReferencedFields,
    const std::vector<FieldReference*>& moreFields) {
  for (auto* newField : moreFields) {
    if (isMember(distinctFields, *newField)) {
      multiplyReferencedFields.insert(newField);
    } else {
      distinctFields.emplace_back(newField);
    }
  }
}

void Expr::computeDistinctFields() {
  // 在调用这个之前这块( distinctFields_, multiplyReferencedFields_ ) 是 empty 的.
  // 合并所有子表达式的 distinctFields_, 把出现多次的放到 multiplyReferencedFields_ 里面.
  for (auto& input : inputs_) {
    mergeFields(
        distinctFields_, multiplyReferencedFields_, input->distinctFields_);
  }
}

void Expr::computeMetadata() {
  if (metaDataComputed_) {
    return;
  }

  // Compute metadata for all the inputs.
  for (auto& input : inputs_) {
    input->computeMetadata();
  }

  // (1) Compute deterministic_.
  // An expression is deterministic if it is a deterministic function call or a
  // special form, and all its inputs are also deterministic.
  //
  // 注意到这个 desterminstic 好像不是递归的，只是单纯的看自己的 deterministic_.
  // 所以 SpecialForm 里面的 inputs_ 本身可以是 deterministic 的, 然后后面再去
  // 跟子表达式去处理 & desterminstic.
  if (vectorFunction_) {
<<<<<<< HEAD
    // 利用 vectorFunction_ 的 isDeterministic() 方法
    deterministic_ = vectorFunction_->isDeterministic();
=======
    deterministic_ = vectorFunctionMetadata_.deterministic;
>>>>>>> f64795f5
  } else {
    VELOX_CHECK(isSpecialForm());
    deterministic_ = true;
  }

  for (auto& input : inputs_) {
    deterministic_ &= input->deterministic_;
  }

  // (2) Compute distinctFields_ and multiplyReferencedFields_.
  // 通过计算 inputs_ 的 distinctFields_ 和 multiplyReferencedFields_ 来计算
  // 自身的 distinctFields_ 和 multiplyReferencedFields_.
  computeDistinctFields();

  // (3) Compute propagatesNulls_.
  // propagatesNulls_ is true iff a null in any of the columns this
  // depends on makes the Expr null.
  //
  // Constant, FieldReference, CastExpr, SpecialForm 这些当成 Vector 来处理.
  // Q: 为什么 SpecialCase 要这么处理呢?
  // A: Vector 直接用里头的就可以了. Constant, FieldReference, CastExpr 这些
  //    是零条/多条输入流 - 抛出 null 的, 和正常函数一起处理, if/switch/try 这种就
  //    自己 compute 了
  if (isSpecialForm() && !is<ConstantExpr>() && !is<FieldReference>() &&
      !is<CastExpr>()) {
    as<SpecialForm>()->computePropagatesNulls();
  } else {
    if (vectorFunction_ && !vectorFunctionMetadata_.defaultNullBehavior) {
      propagatesNulls_ = false;
    } else {
      // vectorFunction 已经是 defaultNull. 或者是 Const, fieldRef, Cast 这样的.
      // 现在要检查 inputs_ 的 NullPropagating.
      // 规则:
      // * 整个表达式的输入来源于所有子表达式的输入, 根输入是 `distinctFields_`.
      // * input 要么是 PropagateNull, 要么不是
      // * 那么, 如果自身是 PropagateNull, 然后如果 `!PropagateNull` 的子表达式中,
      //   全部是 `distinctFields_` 的子集, 这里输入中如果有任何一个 Null, 那么
      //   返回就是 Null.

      // Logic for handling default-null vector functions.
      // cast, constant and fieldReference expressions act as vector functions
      // with default null behavior.

      // If the function has default null behavior, the Expr propagates nulls if
      // the set of fields null-propagating arguments depend on is a superset of
      // the fields non null-propagating arguments depend on.
      std::unordered_set<FieldReference*> nullPropagating, nonNullPropagating;
      for (auto& input : inputs_) {
        if (input->propagatesNulls_) {
          nullPropagating.insert(
              input->distinctFields_.begin(), input->distinctFields_.end());
        } else {
          nonNullPropagating.insert(
              input->distinctFields_.begin(), input->distinctFields_.end());
        }
      }

      // propagatesNulls_ is true if nonNullPropagating is subset of
      // nullPropagating.
      propagatesNulls_ = true;
      for (auto* field : nonNullPropagating) {
        if (!nullPropagating.count(field)) {
          propagatesNulls_ = false;
          break;
        }
      }
    }
  }

  for (auto& input : inputs_) {
    if (isSameFields(distinctFields_, input->distinctFields_)) {
      // 这个是一个反向依赖关系, 由父亲设置子表达式的 sameAsParentDistinctFields_.
      // Q: 对 SharedSubexpr 有什么影响?
      // A: 见 skipFieldDependentOptimizations().
      input->sameAsParentDistinctFields_ = true;
    }
  }

  // (5) Compute hasConditionals_.
  // 这个 hasConditional 是递归的, 也判断了 Child 是否包含了 if / else.
  hasConditionals_ = hasConditionals(this);

  metaDataComputed_ = true;
}

namespace {
void rethrowFirstError(
    const SelectivityVector& rows,
    const ErrorVectorPtr& errors) {
  auto errorSize = errors->size();
  rows.testSelected([&](vector_size_t row) {
    if (row >= errorSize) {
      return false;
    }
    if (!errors->isNullAt(row)) {
      auto exceptionPtr =
          std::static_pointer_cast<std::exception_ptr>(errors->valueAt(row));
      std::rethrow_exception(*exceptionPtr);
    }
    return true;
  });
}

// Sets errors in 'context' to be the union of 'argumentErrors' for 'rows' and
// 'errors'. If 'context' throws on first error and 'argumentErrors'
// has errors, throws the first error in 'argumentErrors' scoped to 'rows'.
// Otherwise sets 'errors()' of 'context' to the union of the errors. This is
// used after all arguments of a function call have been evaluated and
// we decide on whether to throw or what errors to leave in 'context' for the
// caller.
void mergeOrThrowArgumentErrors(
    const SelectivityVector& rows,
    ErrorVectorPtr& originalErrors,
    ErrorVectorPtr& argumentErrors,
    EvalCtx& context) {
  if (argumentErrors) {
    if (context.throwOnError()) {
      rethrowFirstError(rows, argumentErrors);
    }
    context.addErrors(rows, argumentErrors, originalErrors);
  }
  context.swapErrors(originalErrors);
}

// Returns true if vector is a LazyVector that hasn't been loaded yet or
// is not dictionary or constant encoded.
bool isFlat(const BaseVector& vector) {
  auto encoding = vector.encoding();
  if (encoding == VectorEncoding::Simple::LAZY) {
    if (!vector.asUnchecked<LazyVector>()->isLoaded()) {
      return true;
    }

    encoding = vector.loadedVector()->encoding();
  }
  return !(
      encoding == VectorEncoding::Simple::DICTIONARY ||
      encoding == VectorEncoding::Simple::CONSTANT);
}

inline void checkResultInternalState(VectorPtr& result) {
#ifndef NDEBUG
  if (result != nullptr) {
    result->validate();
  }
#endif
}

} // namespace

// 以 default null 方式展开子表达式(args), 这里需要按照 Selector 增量展开 input 的表达式.
//
// return false 表示没有任何输入需要执行了.
template <typename EvalArg>
bool Expr::evalArgsDefaultNulls(
    MutableRemainingRows& rows,
    EvalArg evalArg,
    EvalCtx& context,
    VectorPtr& result) {
  ErrorVectorPtr argumentErrors;
  ErrorVectorPtr originalErrors;
  LocalDecodedVector decoded(context);
  // Store pre-existing errors locally and clear them from
  // 'context'. We distinguish between argument errors and
  // pre-existing ones.
  if (context.errors()) {
    context.swapErrors(originalErrors);
  }

  inputValues_.resize(inputs_.size());
  {
    ScopedVarSetter throwErrors(
        context.mutableThrowOnError(), throwArgumentErrors(context));

    for (int32_t i = 0; i < inputs_.size(); ++i) {
      // 展开 this->inputs_ 的 Arg
      evalArg(i);
      // 拿到一轮 flatNull.
      const uint64_t* flatNulls = nullptr;
      auto& arg = inputValues_[i];
      if (arg->mayHaveNulls()) {
        // default eval. mayHaveNull 的时候, 会把 null 的位置标记出来.
        // 这里的 rows.rows() 是一句 filter 过一轮的, 即前面的参数标注为 null 的
        // 后面也不用解析了. 这个感觉可以减轻一些比较重的地方的计算, 这块见:
        // https://github.com/facebookincubator/velox/pull/3189
        //
        // 这个地方通过 DecodedVector 只是为了拿到 Null, 和 Peel 其实关系不大.
        decoded.get()->decode(*arg, rows.rows());
        flatNulls = decoded.get()->nulls(&rows.rows());
      }
      // A null with no error deselects the row.
      // An error adds itself to argument errors.
      if (context.errors()) {
        // There are new errors.
        context.ensureErrorsVectorSize(*context.errorsPtr(), rows.rows().end());
        auto newErrors = context.errors();
        assert(newErrors); // lint
        if (flatNulls) {
          // There are both nulls and errors. Only a null with no error removes
          // a row.
          //
          // error + Null 的时候可能不会移除一行, error 的优先级高于 Null.
          auto errorNulls = newErrors->rawNulls();
          auto rowBits = rows.mutableRows().asMutableRange().bits();
          auto nwords = bits::nwords(rows.rows().end());
          for (auto j = 0; j < nwords; ++j) {
            auto nullNoError =
                errorNulls ? flatNulls[j] | errorNulls[j] : flatNulls[j];
            rowBits[j] &= nullNoError;
          }
          rows.mutableRows().updateBounds();
        }
        context.moveAppendErrors(argumentErrors);
      } else if (flatNulls) {
        rows.deselectNulls(flatNulls);
      }

      if (!rows.rows().hasSelections()) {
        break;
      }
    }
  }

  mergeOrThrowArgumentErrors(
      rows.rows(), originalErrors, argumentErrors, context);

  // 如果所有行都被 deselect 了, 那就可以不用执行后面的逻辑了.
  if (!rows.deselectErrors()) {
    releaseInputValues(context);
    setAllNulls(rows.originalRows(), context, result);
    return false;
  }

  return true;
}

// 这里不会按照 Null 来增量展开, 但是会按照 Error 来做增量展开.
template <typename EvalArg>
bool Expr::evalArgsWithNulls(
    MutableRemainingRows& rows,
    EvalArg evalArg,
    EvalCtx& context,
    VectorPtr& result) {
  inputValues_.resize(inputs_.size());
  for (int32_t i = 0; i < inputs_.size(); ++i) {
    evalArg(i);
    if (!rows.deselectErrors()) {
      break;
    }
  }
  if (!rows.rows().hasSelections()) {
    releaseInputValues(context);
    setAllNulls(rows.originalRows(), context, result);
    return false;
  }
  return true;
}

void Expr::evalSimplified(
    const SelectivityVector& rows,
    EvalCtx& context,
    VectorPtr& result) {
  if (!rows.hasSelections()) {
    checkOrSetEmptyResult(type(), context.pool(), result);
    return;
  }

  LocalSelectivityVector nonNullHolder(&context);

  // First we try to update the initial selectivity vector, setting null for
  // every null on input fields (if default null behavior).
  if (propagatesNulls_) {
    removeSureNulls(rows, context, nonNullHolder);
  }

  // If the initial non null holder couldn't be created, start with the input
  // `rows`.
  auto* remainingRows = nonNullHolder.get() ? nonNullHolder.get() : &rows;

  if (remainingRows->hasSelections()) {
    evalSimplifiedImpl(*remainingRows, context, result);
  }

  if (!type()->isFunction()) {
    addNulls(rows, remainingRows->asRange().bits(), context, result);
  }
}

void Expr::releaseInputValues(EvalCtx& evalCtx) {
  evalCtx.releaseVectors(inputValues_);
  inputValues_.clear();
}

void Expr::evalSimplifiedImpl(
    const SelectivityVector& rows,
    EvalCtx& context,
    VectorPtr& result) {
  // Handle special form expressions.
  if (isSpecialForm()) {
    evalSpecialFormSimplified(rows, context, result);
    return;
  }

  MutableRemainingRows remainingRows(rows, context);
  const bool defaultNulls = vectorFunctionMetadata_.defaultNullBehavior;
  auto evalArg = [&](int32_t i) {
    auto& inputValue = inputValues_[i];
    inputs_[i]->evalSimplified(remainingRows.rows(), context, inputValue);
    BaseVector::flattenVector(inputValue);
    VELOX_CHECK(
        inputValue->encoding() == VectorEncoding::Simple::FLAT ||
        inputValue->encoding() == VectorEncoding::Simple::ARRAY ||
        inputValue->encoding() == VectorEncoding::Simple::MAP ||
        inputValue->encoding() == VectorEncoding::Simple::ROW ||
        inputValue->encoding() == VectorEncoding::Simple::FUNCTION);
  };

  if (defaultNulls) {
    if (!evalArgsDefaultNulls(remainingRows, evalArg, context, result)) {
      return;
    }
  } else {
    if (!evalArgsWithNulls(remainingRows, evalArg, context, result)) {
      return;
    }
  }

  // Apply the actual function.
  try {
    vectorFunction_->apply(
        remainingRows.rows(), inputValues_, type(), context, result);
  } catch (const VeloxException&) {
    throw;
  } catch (const std::exception& e) {
    VELOX_USER_FAIL(e.what());
  }

  // Make sure the returned vector has its null bitmap properly set.
  addNulls(rows, remainingRows.rows().asRange().bits(), context, result);
  releaseInputValues(context);
}

namespace {

/// Data needed to generate exception context for the top-level expression. It
/// also provides functionality to persist both data and sql to disk for
/// debugging purpose
///
/// ExprExceptionContext类的主要作用是在表达式执行过程中出现异常时，提供一种机制来生成异常上下文，
/// 包括持久化相关的数据和SQL，以便于后续的调试和问题排查。
class ExprExceptionContext {
 public:
  ExprExceptionContext(
      const Expr* expr,
      const RowVector* vector,
      const ExprSet* parentExprSet)
      : expr_(expr), vector_(vector), parentExprSet_(parentExprSet) {}

  /// Persist data and sql on disk. Data will be persisted in $basePath/vector
  /// and sql will be persisted in $basePath/sql
  void persistDataAndSql(const char* basePath) {
    // Exception already persisted or failed to persist. We don't persist again
    // in this situation.
    if (!dataPath_.empty()) {
      return;
    }

    // Persist vector to disk
    try {
      auto dataPathOpt = common::generateTempFilePath(basePath, "vector");
      if (!dataPathOpt.has_value()) {
        dataPath_ = "Failed to create file for saving input vector.";
        return;
      }
      dataPath_ = dataPathOpt.value();
      saveVectorToFile(vector_, dataPath_.c_str());
    } catch (std::exception& e) {
      dataPath_ = e.what();
      return;
    }

    // Persist sql to disk
    auto sql = expr_->toSql();
    try {
      auto sqlPathOpt = common::generateTempFilePath(basePath, "sql");
      if (!sqlPathOpt.has_value()) {
        sqlPath_ = "Failed to create file for saving SQL.";
        return;
      }
      sqlPath_ = sqlPathOpt.value();
      saveStringToFile(sql, sqlPath_.c_str());
    } catch (std::exception& e) {
      sqlPath_ = e.what();
      return;
    }

    if (parentExprSet_ != nullptr) {
      std::stringstream allSql;
      auto exprs = parentExprSet_->exprs();
      for (int i = 0; i < exprs.size(); ++i) {
        if (i > 0) {
          allSql << ", ";
        }
        allSql << exprs[i]->toSql();
      }
      try {
        auto sqlPathOpt = common::generateTempFilePath(basePath, "allExprSql");
        if (!sqlPathOpt.has_value()) {
          allExprSqlPath_ =
              "Failed to create file for saving all SQL expressions.";
          return;
        }
        allExprSqlPath_ = sqlPathOpt.value();
        saveStringToFile(allSql.str(), allExprSqlPath_.c_str());
      } catch (std::exception& e) {
        allExprSqlPath_ = e.what();
        return;
      }
    }
  }

  const Expr* expr() const {
    return expr_;
  }

  const RowVector* vector() const {
    return vector_;
  }

  const std::string& dataPath() const {
    return dataPath_;
  }

  const std::string& sqlPath() const {
    return sqlPath_;
  }

  const std::string& allExprSqlPath() const {
    return allExprSqlPath_;
  }

 private:
  /// The expression.
  const Expr* expr_;

  /// The input vector, i.e. EvalCtx::row(). In some cases, input columns are
  /// re-used for results. Hence, 'vector' may no longer contain input data at
  /// the time of exception.
  const RowVector* vector_;

  // The parent ExprSet that is executing this expression.
  const ExprSet* parentExprSet_;

  /// Path of the file storing the serialized 'vector'. Used to avoid
  /// serializing vector repeatedly in cases when multiple rows generate
  /// exceptions. This happens when exceptions are suppressed by TRY/AND/OR.
  std::string dataPath_{""};

  /// Path of the file storing the expression SQL. Used to avoid writing SQL
  /// repeatedly in cases when multiple rows generate exceptions.
  std::string sqlPath_{""};

  /// Path of the file storing the SQL for all expressions in the ExprSet that
  /// was executing this expression. Useful if the bug that caused the error was
  /// encountered due to some mutation from running the other expressions.
  std::string allExprSqlPath_{"N/A"};
};

/// Used to generate context for an error occurred while evaluating
/// top-level expression or top-level context for an error occurred while
/// evaluating top-level expression. If
/// FLAGS_velox_save_input_on_expression_failure_path
/// is not empty, saves the input vector and expression SQL to files in
/// that directory.
///
/// Returns the output of Expr::toString() for the top-level
/// expression along with the paths of the files storing the input vector and
/// expression SQL.
///
/// This function may be called multiple times if exceptions are suppressed by
/// TRY/AND/OR. The input vector will be saved only on first call and the
/// file path will be saved in ExprExceptionContext::dataPath and
/// used in subsequent calls. If an error occurs while saving the input
/// vector, the error message is saved in
/// ExprExceptionContext::dataPath and save operation is not
/// attempted again on subsequent calls.
std::string onTopLevelException(VeloxException::Type exceptionType, void* arg) {
  auto* context = static_cast<ExprExceptionContext*>(arg);

  const char* basePath =
      FLAGS_velox_save_input_on_expression_any_failure_path.c_str();
  if (strlen(basePath) == 0 && exceptionType == VeloxException::Type::kSystem) {
    basePath = FLAGS_velox_save_input_on_expression_system_failure_path.c_str();
  }
  if (strlen(basePath) == 0) {
    return context->expr()->toString();
  }

  // Save input vector to a file.
  context->persistDataAndSql(basePath);

  return fmt::format(
      "{}. Input data: {}. SQL expression: {}. All SQL expressions: {}.",
      context->expr()->toString(),
      context->dataPath(),
      context->sqlPath(),
      context->allExprSqlPath());
}

/// Used to generate context for an error occurred while evaluating
/// sub-expression. Returns the output of Expr::toString() for the
/// sub-expression.
std::string onException(VeloxException::Type /*exceptionType*/, void* arg) {
  return static_cast<Expr*>(arg)->toString();
}
} // namespace

void Expr::evalFlatNoNulls(
    const SelectivityVector& rows,
    EvalCtx& context,
    VectorPtr& result,
    const ExprSet* parentExprSet) {
  if (shouldEvaluateSharedSubexp()) {
    evaluateSharedSubexpr(
        rows,
        context,
        result,
        [&](const SelectivityVector& rows,
            EvalCtx& context,
            VectorPtr& result) {
          evalFlatNoNullsImpl(rows, context, result, parentExprSet);
        });
  } else {
    evalFlatNoNullsImpl(rows, context, result, parentExprSet);
  }
}

void Expr::evalFlatNoNullsImpl(
    const SelectivityVector& rows,
    EvalCtx& context,
    VectorPtr& result,
    const ExprSet* parentExprSet) {
  ExprExceptionContext exprExceptionContext{this, context.row(), parentExprSet};
  // 内部用 ExceptionContextSetter 来包装 `ExprExceptionContext`, 
  // 添加异常的时候打印这个表达式的逻辑.
  ExceptionContextSetter exceptionContext(
      {parentExprSet ? onTopLevelException : onException,
       parentExprSet ? (void*)&exprExceptionContext : this});

  if (!rows.hasSelections()) {
    checkOrSetEmptyResult(type(), context.pool(), result);
    return;
  }

  if (isSpecialForm()) {
    // If, And, Or 之类的洞都是 special case.
    evalSpecialFormWithStats(rows, context, result);
    return;
  }

  // Prepare Input
  // 这个地方 constantInput 还不是 inputValues_ 😅
  // 想了一下, 应该本质是因为 eval 的时候需要 resize, 所以特判一下.
  inputValues_.resize(inputs_.size());
  for (int32_t i = 0; i < inputs_.size(); ++i) {
    if (constantInputs_[i]) {
      // No need to re-evaluate constant expression. Simply move constant values
      // from constantInputs_.
      inputValues_[i] = std::move(constantInputs_[i]);
      // 这里是 constant 的时候, 需要 resize 到 `rows.end()`.
      inputValues_[i]->resize(rows.end());
    } else {
      // 这个地方是说 inputValues_ 里面的值不是 constant 的.
      // 这个时候需要通过 eval 来拿到值
      inputs_[i]->evalFlatNoNulls(rows, context, inputValues_[i]);
    }
  }

  // Apply VectorFunction
  // 执行 Vector Function.
  applyFunction(rows, context, result);

  // Move constant values back to constantInputs_.
  // 恢复 constantInputs_ 的值, 等待下一次继续 resize.
  for (int32_t i = 0; i < inputs_.size(); ++i) {
    if (inputIsConstant_[i]) {
      constantInputs_[i] = std::move(inputValues_[i]);
      VELOX_CHECK_NULL(inputValues_[i]);
    }
  }

  // 处理掉非 Const 的 Input Value, 这些来自表达式的生成.
  //
  // Q: reuse input 会怎么处理这些?
  // A: reuse input 要求输入和输出列类型相同, 然后是 unique 的.
  //    结果它会 reuse 相同的内存. 
  //    重点是 `releaseInputValues` 下层 `VectorPool::release`
  //    的时候, 如果 !unique, 就不会把这个内存释放掉.
  releaseInputValues(context);
}

void Expr::eval(
    const SelectivityVector& rows,
    EvalCtx& context,
    VectorPtr& result,
    const ExprSet* parentExprSet) {
  if (supportsFlatNoNullsFastPath_ && context.throwOnError() &&
      context.inputFlatNoNulls() && rows.countSelected() < 1'000) {
    // 满足了 ML 那种 FastPath 的条件, 执行 FlatNoNull 函数
    // 主要是在 ML 之类的场景，处理 encoding 和 Null 本身有一定开销, 框架就不处理了.
    // 具体见这个 patch: https://github.com/facebookincubator/velox/pull/1943
    // 把细节说的比较清楚.
    evalFlatNoNulls(rows, context, result, parentExprSet);
    checkResultInternalState(result);
    return;
  }

  // Make sure to include current expression in the error message in case of an
  // exception.
  ExprExceptionContext exprExceptionContext{this, context.row(), parentExprSet};
  ExceptionContextSetter exceptionContext(
      {parentExprSet ? onTopLevelException : onException,
       parentExprSet ? (void*)&exprExceptionContext : this});

  // FastPath for nothing selected.
  if (!rows.hasSelections()) {
    checkOrSetEmptyResult(type(), context.pool(), result);
    checkResultInternalState(result);
    return;
  }

  // Check if there are any IFs, ANDs or ORs. These expressions are special
  // because not all of their sub-expressions get evaluated on all the rows
  // all the time. Therefore, we should delay loading lazy vectors until we
  // know the minimum subset of rows needed to be loaded.
  //
  // If there is only one field, load it unconditionally. The very first IF,
  // AND or OR will have to load it anyway. Pre-loading enables peeling of
  // encodings at a higher level in the expression tree and avoids repeated
  // peeling and wrapping in the sub-nodes.
  //
  // Also load fields referenced by shared sub expressions to ensure that if
  // there is an encoding on the loaded vector, then it is always peeled before
  // evaluating sub-expression. Otherwise, the first call to
  // evaluateSharedSubexpr might pass rows before peeling and the next one pass
  // rows after peeling.
  //
  // Finally, for non-null propagating expressions, load multiply referenced
  // inputs unconditionally as it is hard to keep track of the superset of rows
  // that would end up being evaluated among all its children (and hence need to
  // be loaded). This is because any of the children might have null propagating
  // expressions that end up operating on a reduced set of rows. So, one sub
  // tree might need only a subset, whereas other might need a different subset.
  //
  // TODO: Re-work the logic of deciding when to load which field.
  //
  // 这里是处理 Lazy 的逻辑, Lazy 和编码无关, 本身是说可能读文件的时候某列完全没有加载起来.
  // 这里逻辑是:
  // 1. 只有一个的话那吊毛 Lazy, 反正都要加载(类似 Calc(input)? )
  // 2. 如果没有 condition 的话, 都加载, 这个其实涉及 Lazy 的逻辑了, 理论上 Lazy 应该是
  //    `a > 1.0 and b > 2.0`, 如果第一个表达式的过滤性好的话, 后面就不用执行了.
  // 3. 这部分参考: https://github.com/facebookincubator/velox/pull/3926
  //    CSE 会缓存表达式的结果, 然后要保证能做范围比较. 比较需要 EnsureLoaded?
  //    这快应该是完全实现相关的.
  if (!hasConditionals_ || distinctFields_.size() == 1 ||
      shouldEvaluateSharedSubexp()) {
    // Load lazy vectors if any.
    for (auto* field : distinctFields_) {
      context.ensureFieldLoaded(field->index(context), rows);
    }
  } else if (
      !propagatesNulls_ && !evaluatesArgumentsOnNonIncreasingSelection()) {
    // Load multiply-referenced fields at common parent expr with "rows".  Delay
    // loading fields that are not in multiplyReferencedFields_.  In case
    // evaluatesArgumentsOnNonIncreasingSelection() is true, this is delayed
    // until we process the inputs of ConjunctExpr.
    for (const auto& field : multiplyReferencedFields_) {
      context.ensureFieldLoaded(field->index(context), rows);
    }
  }

  if (inputs_.empty()) {
    // 没有 input 直接快速 evalAll, 这个地方应该是常量表达式或者 FieldRef 之类的
    // (或者甚至 non-determinstic 的生成表达式), 反正也不用管你 encoding 什么
    // 的, 直接 evalAll 执行最内层逻辑就是.
    evalAll(rows, context, result);
    checkResultInternalState(result);
    return;
  }

  evalEncodings(rows, context, result);
  checkResultInternalState(result);
}

// 增量模式去 eval CSE.
template <typename TEval>
void Expr::evaluateSharedSubexpr(
    const SelectivityVector& rows,
    EvalCtx& context,
    VectorPtr& result,
    TEval eval) {
  // Captures the inputs referenced by distinctFields_.
  std::vector<const BaseVector*> expressionInputFields;
  for (auto* field : distinctFields_) {
    expressionInputFields.push_back(
        context.getField(field->index(context)).get());
  }

  // Find the cached results for the same inputs, or create an entry if one
  // doesn't exist.
  auto sharedSubexprResultsIter =
      sharedSubexprResults_.find(expressionInputFields);
  if (sharedSubexprResultsIter == sharedSubexprResults_.end()) {
    auto maxSharedSubexprResultsCached = context.execCtx()
                                             ->queryCtx()
                                             ->queryConfig()
                                             .maxSharedSubexprResultsCached();
    if (sharedSubexprResults_.size() < maxSharedSubexprResultsCached) {
      // If we have room left in the cache, add it.
      sharedSubexprResultsIter =
          sharedSubexprResults_
              .insert(
                  std::pair(std::move(expressionInputFields), SharedResults()))
              .first;
    } else {
      // Otherwise, simply evaluate it and return without caching the results.
      //
      // 不匹配, `sharedSubexprResults_` 也没有足够空间. 这里不走 CSE 的逻辑了, 
      // 给 input rows 做全量 Eval.
      eval(rows, context, result);

      return;
    }
  }

  auto& [sharedSubexprRows, sharedSubexprValues] =
      sharedSubexprResultsIter->second;

  if (sharedSubexprValues == nullptr) {
    // 之前没有, 全量计算本次需要的并且去 cache 住.
    eval(rows, context, result);

    if (!sharedSubexprRows) {
      sharedSubexprRows = context.execCtx()->getSelectivityVector(rows.end());
    }

    *sharedSubexprRows = rows;
    if (context.errors()) {
      // Clear the rows which failed to compute.
      context.deselectErrors(*sharedSubexprRows);
      if (!sharedSubexprRows->hasSelections()) {
        // Do not store a reference to 'result' if we cannot use any rows from
        // it.
        return;
      }
    }

    sharedSubexprValues = result;
    return;
  }

  // 如果全部输入都计算过, 那么移动计算结果.
  if (rows.isSubset(*sharedSubexprRows)) {
    // We have results for all requested rows. No need to compute anything.
    context.moveOrCopyResult(sharedSubexprValues, rows, result);
    return;
  }

  // We are missing results for some or all of the requested rows. Need to
  // compute these and save for future use.

  // Identify a subset of rows that need to be computed: rows -
  // sharedSubexprRows_.
  //
  // 增量计算 missing rows, 然后结果合并到 sharedSubexprValues.
  LocalSelectivityVector missingRowsHolder(context, rows);
  auto missingRows = missingRowsHolder.get();
  missingRows->deselect(*sharedSubexprRows);
  VELOX_DCHECK(missingRows->hasSelections());

  // Fix finalSelection to avoid losing values outside missingRows.
  // Final selection of rows need to include sharedSubexprRows_, missingRows and
  // current final selection of rows if set.
  //
  // 这里 Hook 了一个 FinalSelection 的 Hack, 让结果不被 overwrite.
  LocalSelectivityVector newFinalSelectionHolder(context, *sharedSubexprRows);
  auto newFinalSelection = newFinalSelectionHolder.get();
  newFinalSelection->select(*missingRows);
  if (!context.isFinalSelection()) {
    newFinalSelection->select(*context.finalSelection());
  }

  ScopedFinalSelectionSetter setter(
      context, newFinalSelection, true /*checkCondition*/, true /*override*/);

  eval(*missingRows, context, sharedSubexprValues);

  // Clear the rows which failed to compute.
  context.deselectErrors(*missingRows);

  sharedSubexprRows->select(*missingRows);
  context.moveOrCopyResult(sharedSubexprValues, rows, result);
}

SelectivityVector* singleRow(
    LocalSelectivityVector& holder,
    vector_size_t row) {
  auto rows = holder.get(row + 1, false);
  rows->setValid(row, true);
  rows->updateBounds();
  return rows;
}

Expr::PeelEncodingsResult Expr::peelEncodings(
    EvalCtx& context,
    ContextSaver& saver,
    const SelectivityVector& rows,
    LocalDecodedVector& localDecoded,
    LocalSelectivityVector& newRowsHolder,
    LocalSelectivityVector& finalRowsHolder) {
  if (context.wrapEncoding() == VectorEncoding::Simple::CONSTANT) {
    return Expr::PeelEncodingsResult::empty();
  }

  // Prepare the rows and vectors to peel.

  // Use finalSelection to generate peel to ensure those rows can be translated
  // and ensure consistent peeling across multiple calls to this expression if
  // its a shared subexpression.
  //
  // 生成更多的 rows, 用来做 Peel.
  const auto& rowsToPeel =
      context.isFinalSelection() ? rows : *context.finalSelection();
  auto numFields = context.row()->childrenSize();
  std::vector<VectorPtr> vectorsToPeel;
  vectorsToPeel.reserve(distinctFields_.size());
  // 对所有的输入尝试 Peel 出公共的表达式.
  for (auto* field : distinctFields_) {
    auto fieldIndex = field->index(context);
    assert(fieldIndex >= 0 && fieldIndex < numFields);
    auto fieldVector = context.getField(fieldIndex);
    if (fieldVector->isConstantEncoding()) {
      // Make sure constant encoded fields are loaded
      fieldVector = context.ensureFieldLoaded(fieldIndex, rowsToPeel);
    }
    vectorsToPeel.push_back(std::move(fieldVector));
  }

  // Attempt peeling.
  VELOX_CHECK(!vectorsToPeel.empty());
  std::vector<VectorPtr> peeledVectors;
  auto peeledEncoding = PeeledEncoding::peel(
      vectorsToPeel, rowsToPeel, localDecoded, propagatesNulls_, peeledVectors);

  if (!peeledEncoding) {
    return Expr::PeelEncodingsResult::empty();
  }

  // Translate the relevant rows.
  SelectivityVector* newFinalSelection = nullptr;
  if (!context.isFinalSelection()) {
    // 置换一层 FinalSelection, 把原来的内容做 Peel 之后的.
    newFinalSelection = peeledEncoding->translateToInnerRows(
        *context.finalSelection(), finalRowsHolder);
  }
  auto newRows = peeledEncoding->translateToInnerRows(rows, newRowsHolder);

  // Save context and set the peel, peeled fields and final selection (if
  // applicable).
  //
  // 设置用来恢复的上下文.
  context.saveAndReset(saver, rows);
  // 设置 ctx 的 Peeling 上下文.
  context.setPeeledEncoding(peeledEncoding);
  if (newFinalSelection) {
    *context.mutableFinalSelection() = newFinalSelection;
  }
  DCHECK_EQ(peeledVectors.size(), distinctFields_.size());
  for (int i = 0; i < peeledVectors.size(); ++i) {
    auto fieldIndex = distinctFields_[i]->index(context);
    // peeled 结果固化到 context 中.
    context.setPeeled(fieldIndex, peeledVectors[i]);
  }

  // If the expression depends on one dictionary, results are cacheable.
  bool mayCache = false;
  if (context.cacheEnabled()) {
    // cache 的条件要求只有一个参数, 然后需要是字典, 然后 Peel 层不能设置 memoDisabled.
    mayCache = distinctFields_.size() == 1 &&
        VectorEncoding::isDictionary(context.wrapEncoding()) &&
        !peeledVectors[0]->memoDisabled();
  }

  common::testutil::TestValue::adjust(
      "facebook::velox::exec::Expr::peelEncodings::mayCache", &mayCache);
  return {newRows, finalRowsHolder.get(), mayCache};
}

void Expr::evalEncodings(
    const SelectivityVector& rows,
    EvalCtx& context,
    VectorPtr& result) {
  // 如果不是 determinstic 的, 那么就不会尝试去做 Encoding 的处理. 因为 Peeling
  // 本身会改变 input(可能会减少输入 size), 所以不是 determinstic 的话, 这个优化
  // 本身也不合法.
  if (deterministic_ && !skipFieldDependentOptimizations()) {
    bool hasFlat = false;
    for (auto* field : distinctFields_) {
      if (isFlat(*context.getField(field->index(context)))) {
        hasFlat = true;
        break;
      }
    }

    // 一旦有 Flat, 这里本身都无法 Peel, 避免一轮框架开销了.
    if (!hasFlat) {
      VectorPtr wrappedResult;
      // Attempt peeling and bound the scope of the context used for it.
      //
      // ContextSaver: 用来保存当前的 Context, 主要是执行 Peeling 的时候(`peelEncodings`),
      // 会修改 EvalCtx 和 Row 的数量, 所以需要在执行完之后恢复.
      withContextSaver([&](ContextSaver& saveContext) {
        LocalSelectivityVector newRowsHolder(context);
        LocalSelectivityVector finalRowsHolder(context);
        LocalDecodedVector decodedHolder(context);
        auto peelEncodingsResult = peelEncodings(
            context,
            saveContext,
            rows,
            decodedHolder,
            newRowsHolder,
            finalRowsHolder);
        // 尝试给输入做 Peel, 抽取公共的 Rows, 抽取成功的话就去执行.
        auto* newRows = peelEncodingsResult.newRows;
        if (newRows) {
          VectorPtr peeledResult;
          // peelEncodings() can potentially produce an empty selectivity
          // vector if all selected values we are waiting for are nulls. So,
          // here we check for such a case.
          if (newRows->hasSelections()) {
            if (peelEncodingsResult.mayCache) {
              // 对于 Constant / Dictionary Peeling, 尝试增量执行, 缓存 Eval 的结果.
              evalWithMemo(*newRows, context, peeledResult);
            } else {
              evalWithNulls(*newRows, context, peeledResult);
            }
          }
          // 根据 Peeling 的结果恢复外层的结果.
          // 这里就相当于内层执行完了, 然后反向给外层处理.
          wrappedResult = context.getPeeledEncoding()->wrap(
              this->type(), context.pool(), peeledResult, rows);
        }
      });

      // 如果能生成 newRows, 那么就可以直接返回了.
      // 否则上面 ContextSaver 会恢复 ctx.
      if (wrappedResult != nullptr) {
        context.moveOrCopyResult(wrappedResult, rows, result);
        return;
      }
    }
  }
  // 公共 Encoding 处理完成, 开始 resolve Null.
  evalWithNulls(rows, context, result);
}

bool Expr::removeSureNulls(
    const SelectivityVector& rows,
    EvalCtx& context,
    LocalSelectivityVector& nullHolder) {
  SelectivityVector* result = nullptr;
  for (auto* field : distinctFields_) {
    VectorPtr values;
    field->evalSpecialForm(rows, context, values);

    if (isLazyNotLoaded(*values)) {
      continue;
    }

    if (values->mayHaveNulls()) {
      LocalDecodedVector decoded(context, *values, rows);
      if (auto* rawNulls = decoded->nulls(&rows)) {
        if (!result) {
          result = nullHolder.get(rows);
        }
        auto bits = result->asMutableRange().bits();
        bits::andBits(bits, rawNulls, rows.begin(), rows.end());
      }
    }
  }
  if (result) {
    result->updateBounds();
    return result->countSelected() != rows.countSelected();
  }
  return false;
}

void Expr::addNulls(
    const SelectivityVector& rows,
    const uint64_t* rawNulls,
    EvalCtx& context,
    VectorPtr& result) const {
  EvalCtx::addNulls(rows, rawNulls, context, type(), result);
}

void Expr::evalWithNulls(
    const SelectivityVector& rows,
    EvalCtx& context,
    VectorPtr& result) {
  if (!rows.hasSelections()) {
    checkOrSetEmptyResult(type(), context.pool(), result);
    return;
  }

  if (propagatesNulls_ && !skipFieldDependentOptimizations()) {
    bool mayHaveNulls = false;
    for (auto* field : distinctFields_) {
      const auto& vector = context.getField(field->index(context));
      if (isLazyNotLoaded(*vector)) {
        continue;
      }

      if (vector->mayHaveNulls()) {
        mayHaveNulls = true;
        break;
      }
    }

    if (mayHaveNulls) {
      // 使用一个临时的 Holder, 然后在 Selection 中去掉 Null, 再回来执行.
      LocalSelectivityVector nonNullHolder(context);
      if (removeSureNulls(rows, context, nonNullHolder)) {
        ScopedVarSetter noMoreNulls(context.mutableNullsPruned(), true);
        if (nonNullHolder.get()->hasSelections()) {
          evalAll(*nonNullHolder.get(), context, result);
        }
        auto rawNonNulls = nonNullHolder.get()->asRange().bits();
        addNulls(rows, rawNonNulls, context, result);
        return;
      }
    }
  }
  evalAll(rows, context, result);
}

// Optimization that attempts to cache results for inputs that are dictionary
// encoded and use the same base vector between subsequent input batches. Since
// this hold onto a reference to the base vector and the cached results, it can
// be memory intensive. Therefore in order to reduce this consumption and ensure
// it is only employed for cases where it can be useful, it only starts caching
// result after it encounters the same base at least twice.
//
// 复用上层的 dictionary. TableScan 传过来的 dictionary 可能是不会变的(即类似 Parquet 
// 用 RowGroup 的 dictionary, 这样有助于 Peeling 的执行).
//
// evalWithMemo 要求只有一个 distinctField 而且还是字典的时候才可以执行.
// 这里和 Peeling 的逻辑结合了, 这个字段是一个完整的字典, rows 可能很大,
// 表示在这个字典中的位置.
void Expr::evalWithMemo(
    const SelectivityVector& rows,
    EvalCtx& context,
    VectorPtr& result) {
  // Load Input, 这里要求只有一个 distinct field.
  VectorPtr base;
  distinctFields_[0]->evalSpecialForm(rows, context, base);

  if (base.get() != baseOfDictionaryRawPtr_ ||
      baseOfDictionaryWeakPtr_.expired()) {
    baseOfDictionaryRepeats_ = 0;
    baseOfDictionaryWeakPtr_ = base;
    baseOfDictionaryRawPtr_ = base.get();
    context.releaseVector(baseOfDictionary_);
    context.releaseVector(dictionaryCache_);
    evalWithNulls(rows, context, result);
    return;
  }
  ++baseOfDictionaryRepeats_;

  if (baseOfDictionaryRepeats_ == 1) {
    // 第二次遇到相同的 base 才开始缓存.
    // 见: https://github.com/facebookincubator/velox/pull/7226
    evalWithNulls(rows, context, result);
    baseOfDictionary_ = base;
    dictionaryCache_ = result;
    if (!cachedDictionaryIndices_) {
      cachedDictionaryIndices_ =
          context.execCtx()->getSelectivityVector(rows.end());
    }
    *cachedDictionaryIndices_ = rows;
    context.deselectErrors(*cachedDictionaryIndices_);
    return;
  }

  if (cachedDictionaryIndices_) {
    LocalSelectivityVector cachedHolder(context, rows);
    auto cached = cachedHolder.get();
    VELOX_DCHECK(cached != nullptr);
    cached->intersect(*cachedDictionaryIndices_);
    if (cached->hasSelections()) {
      context.ensureWritable(rows, type(), result);
      result->copy(dictionaryCache_.get(), *cached, nullptr);
    }
  }
  LocalSelectivityVector uncachedHolder(context, rows);
  auto uncached = uncachedHolder.get();
  VELOX_DCHECK(uncached != nullptr);
  if (cachedDictionaryIndices_) {
    uncached->deselect(*cachedDictionaryIndices_);
  }
  if (uncached->hasSelections()) {
    // Fix finalSelection at "rows" if uncached rows is a strict subset to
    // avoid losing values not in uncached rows that were copied earlier into
    // "result" from the cached rows.
    ScopedFinalSelectionSetter scopedFinalSelectionSetter(
        context, &rows, uncached->countSelected() < rows.countSelected());

    evalWithNulls(*uncached, context, result);
    context.deselectErrors(*uncached);
    context.exprSet()->addToMemo(this);
    auto newCacheSize = uncached->end();

    // dictionaryCache_ is valid only for cachedDictionaryIndices_. Hence, a
    // safe call to BaseVector::ensureWritable must include all the rows not
    // covered by cachedDictionaryIndices_. If BaseVector::ensureWritable is
    // called only for a subset of rows not covered by
    // cachedDictionaryIndices_, it will attempt to copy rows that are not
    // valid leading to a crash.
    LocalSelectivityVector allUncached(context, dictionaryCache_->size());
    allUncached.get()->setAll();
    allUncached.get()->deselect(*cachedDictionaryIndices_);
    context.ensureWritable(*allUncached.get(), type(), dictionaryCache_);

    if (cachedDictionaryIndices_->size() < newCacheSize) {
      cachedDictionaryIndices_->resize(newCacheSize, false);
    }

    cachedDictionaryIndices_->select(*uncached);

    // Resize the dictionaryCache_ to accommodate all the necessary rows.
    if (dictionaryCache_->size() < uncached->end()) {
      dictionaryCache_->resize(uncached->end());
    }
    dictionaryCache_->copy(result.get(), *uncached, nullptr);
  }
  context.releaseVector(base);
}

void Expr::setAllNulls(
    const SelectivityVector& rows,
    EvalCtx& context,
    VectorPtr& result) const {
  if (result) {
    BaseVector::ensureWritable(rows, type(), context.pool(), result);
    LocalSelectivityVector notNulls(context, rows.end());
    notNulls.get()->setAll();
    notNulls.get()->deselect(rows);
    result->addNulls(notNulls.get()->asRange().bits(), rows);
    return;
  }
  result = BaseVector::createNullConstant(type(), rows.end(), context.pool());
}

namespace {
void computeIsAsciiForInputs(
    const VectorFunction* vectorFunction,
    const std::vector<VectorPtr>& inputValues,
    const SelectivityVector& rows) {
  std::vector<size_t> indices;
  if (vectorFunction->ensureStringEncodingSetAtAllInputs()) {
    for (auto i = 0; i < inputValues.size(); i++) {
      indices.push_back(i);
    }
  }
  for (auto& index : vectorFunction->ensureStringEncodingSetAt()) {
    indices.push_back(index);
  }

  // Compute string encoding for input vectors at indicies.
  for (auto& index : indices) {
    // Some arguments are optional and hence may not exist. And some
    // functions operate on dynamic types, but we only scan them when the
    // type is string.
    if (index < inputValues.size() &&
        inputValues[index]->type()->kind() == TypeKind::VARCHAR) {
      auto* vector =
          inputValues[index]->template as<SimpleVector<StringView>>();

      VELOX_CHECK(vector, inputValues[index]->toString());
      vector->computeAndSetIsAscii(rows);
    }
  }
}

/// Computes asciiness on specified inputs for propagation.
std::optional<bool> computeIsAsciiForResult(
    const VectorFunction* vectorFunction,
    const std::vector<VectorPtr>& inputValues,
    const SelectivityVector& rows) {
  std::vector<size_t> indices;
  if (vectorFunction->propagateStringEncodingFromAllInputs()) {
    for (auto i = 0; i < inputValues.size(); i++) {
      indices.push_back(i);
    }
  } else if (vectorFunction->propagateStringEncodingFrom().has_value()) {
    indices = vectorFunction->propagateStringEncodingFrom().value();
  }

  if (indices.empty()) {
    return std::nullopt;
  }

  // Return false if at least one input is not all ASCII.
  // Return true if all inputs are all ASCII.
  // Return unknown otherwise.
  bool isAsciiSet = true;
  for (auto& index : indices) {
    if (index < inputValues.size() &&
        inputValues[index]->type()->kind() == TypeKind::VARCHAR) {
      auto* vector =
          inputValues[index]->template as<SimpleVector<StringView>>();
      auto isAscii = vector->isAscii(rows);
      if (!isAscii.has_value()) {
        isAsciiSet = false;
      } else if (!isAscii.value()) {
        return false;
      }
    }
  }

  return isAsciiSet ? std::optional(true) : std::nullopt;
}

inline bool isPeelable(VectorEncoding::Simple encoding) {
  switch (encoding) {
    case VectorEncoding::Simple::CONSTANT:
    case VectorEncoding::Simple::DICTIONARY:
      return true;
    default:
      return false;
  }
}

} // namespace

void Expr::evalAll(
    const SelectivityVector& rows,
    EvalCtx& context,
    VectorPtr& result) {
  if (!rows.hasSelections()) {
    checkOrSetEmptyResult(type(), context.pool(), result);
    return;
  }

  if (shouldEvaluateSharedSubexp()) {
    evaluateSharedSubexpr(
        rows,
        context,
        result,
        [&](const SelectivityVector& rows,
            EvalCtx& context,
            VectorPtr& result) { evalAllImpl(rows, context, result); });
  } else {
    evalAllImpl(rows, context, result);
  }
}

bool Expr::throwArgumentErrors(const EvalCtx& context) const {
  bool defaultNulls = vectorFunctionMetadata_.defaultNullBehavior;
  return context.throwOnError() &&
      (!defaultNulls ||
       (supportsFlatNoNullsFastPath() && context.inputFlatNoNulls()));
}

void Expr::evalAllImpl(
    const SelectivityVector& rows,
    EvalCtx& context,
    VectorPtr& result) {
  VELOX_DCHECK(rows.hasSelections());

  if (isSpecialForm()) {
    // 开洞执行, 我也不知道咋搞的.
    evalSpecialFormWithStats(rows, context, result);
    return;
  }
  // tryPeelArgs 指的是内部执行是否可以尝试 Peel.
  // 这里需要 deterministic_ 为 true, 且所有的 input 都是 Peelable 的, 然后才可以抽取公共
  // 字典.
  bool tryPeelArgs = deterministic_ ? true : false;
  bool defaultNulls = vectorFunctionMetadata_.defaultNullBehavior;

  // Tracks what subset of rows shall un-evaluated inputs and current expression
  // evaluates. Initially points to rows.
  //
  // 套一层本次执行的 Selector, 可以分清本次和增量的 Selector.
  MutableRemainingRows remainingRows(rows, context);
  if (defaultNulls) {
    // 以 default null 方式展开子表达式(args), 这里需要按照 Selector 增量展开 input 设置到
    // this->inputValues_ 里头.
    // defaultNull 下, 一个为 null, 结果为 null.
    if (!evalArgsDefaultNulls(
            remainingRows,
            [&](auto i) {
              // 按照上一轮剩下的 Selector 去展开 input.
              inputs_[i]->eval(remainingRows.rows(), context, inputValues_[i]);
              // 设置是否要 peeling
              tryPeelArgs =
                  tryPeelArgs && isPeelable(inputValues_[i]->encoding());
            },
            context,
            result)) {
      return;
    }
  } else {
    // !defaultNulls 下, 一个为 null, 结果不一定为 Null
    if (!evalArgsWithNulls(
            remainingRows,
            [&](auto i) {
              inputs_[i]->eval(remainingRows.rows(), context, inputValues_[i]);
              tryPeelArgs =
                  tryPeelArgs && isPeelable(inputValues_[i]->encoding());
            },
            context,
            result)) {
      return;
    }
  }

  // 1. 如果有 tryPeel 的话, 尝试 applyFunctionWithPeeling. 
  // 2. 否则执行 applyFunction, 直接 apply. 里面在参数少的时候可能也会展开(即字典处理，但是不会减少输入参数)
  if (!tryPeelArgs ||
      !applyFunctionWithPeeling(remainingRows.rows(), context, result)) {
    applyFunction(remainingRows.rows(), context, result);
  }

  // Write non-selected rows in remainingRows as nulls in the result if some
  // rows have been skipped.
  //
  // 产生了新的 Null, 需要 Deselect.
  if (remainingRows.hasChanged()) {
    addNulls(rows, remainingRows.rows().asRange().bits(), context, result);
  }
  releaseInputValues(context);
}

bool Expr::applyFunctionWithPeeling(
    const SelectivityVector& applyRows,
    EvalCtx& context,
    VectorPtr& result) {
  LocalDecodedVector localDecoded(context);
  LocalSelectivityVector newRowsHolder(context);
  // Attempt peeling.
  std::vector<VectorPtr> peeledVectors;
  auto peeledEncoding = PeeledEncoding::peel(
      inputValues_,
      applyRows,
      localDecoded,
      vectorFunctionMetadata_.defaultNullBehavior,
      peeledVectors);
  if (!peeledEncoding) {
    return false;
  }
  inputValues_ = std::move(peeledVectors);
  peeledVectors.clear();

  // Translate the relevant rows.
  // Note: We do not need to translate final selection since at this stage those
  // rows are not used but isFinalSelection() is only used to check whether
  // pre-existing rows need to be preserved.
  //
  // 只对 Peeled inner rows 执行函数.
  auto newRows = peeledEncoding->translateToInnerRows(applyRows, newRowsHolder);

  withContextSaver([&](ContextSaver& saver) {
    // Save context and set the peel.
    context.saveAndReset(saver, applyRows);
    context.setPeeledEncoding(peeledEncoding);

    // Apply the function.
    VectorPtr peeledResult;
    applyFunction(*newRows, context, peeledResult);
    VectorPtr wrappedResult = context.getPeeledEncoding()->wrap(
        this->type(), context.pool(), peeledResult, applyRows);
    context.moveOrCopyResult(wrappedResult, applyRows, result);

    // Recycle peeledResult if it's not owned by the result vector. Examples of
    // when this can happen is when the result is a primitive constant vector,
    // or when moveOrCopyResult copies wrappedResult content.
    context.releaseVector(peeledResult);
  });

  return true;
}

void Expr::applyFunction(
    const SelectivityVector& rows,
    EvalCtx& context,
    VectorPtr& result) {
  stats_.numProcessedVectors += 1;
  stats_.numProcessedRows += rows.countSelected();
  auto timer = cpuWallTimer();

  // 计算输入输出的 ascii metadata.
  computeIsAsciiForInputs(vectorFunction_.get(), inputValues_, rows);
  std::optional<bool> isAscii = type()->isVarchar()
      ? computeIsAsciiForResult(vectorFunction_.get(), inputValues_, rows)
      : std::nullopt;

  try {
    // 从 inputValues_ 里头拿到对应的 result.
    vectorFunction_->apply(rows, inputValues_, type(), context, result);
  } catch (const VeloxException&) {
    throw;
  } catch (const std::exception& e) {
    VELOX_USER_FAIL(e.what());
  }

  // 处理 Result 和标注 Meta.
  if (!result) {
    MutableRemainingRows remainingRows(rows, context);

    // If there are rows with no result and no exception this is a bug in the
    // function implementation.
    //
    // 尝试 de-select context 中的 error.
    if (remainingRows.deselectErrors()) {
      try {
        // This isn't performant, but it gives us the relevant context and
        // should only apply when the UDF is buggy (hopefully rarely).
        VELOX_USER_FAIL(
            "Function neither returned results nor threw exception.");
      } catch (const std::exception&) {
        context.setErrors(remainingRows.rows(), std::current_exception());
      }
    }

    // Since result was empty, and either the function set errors for every
    // row or we did above, set it to be all NULL.
    //
    // 处理成 All-Nulls
    result = BaseVector::createNullConstant(type(), rows.end(), context.pool());
  }

  // https://github.com/facebookincubator/velox/pull/32
  // 这个地方是 Partial 的 ascii 信息.
  // TODO(mwish): SimpleFunction 没有算这个吗?
  if (isAscii.has_value()) {
    result->asUnchecked<SimpleVector<StringView>>()->setIsAscii(
        isAscii.value(), rows);
  }
}

void Expr::evalSpecialFormWithStats(
    const SelectivityVector& rows,
    EvalCtx& context,
    VectorPtr& result) {
  stats_.numProcessedVectors += 1;
  stats_.numProcessedRows += rows.countSelected();
  auto timer = cpuWallTimer();

  // Q: 为什么 evalSpecialForm 是个特殊函数呢?
  // A: 因为这套东西继承写的一把shit, 拆分出了 eval(base class, non virtual),
  //    和 evalSpecial.
  evalSpecialForm(rows, context, result);
}

namespace {
void printExprTree(
    const exec::Expr& expr,
    const std::string& indent,
    bool withStats,
    std::stringstream& out,
    std::unordered_map<const exec::Expr*, uint32_t>& uniqueExprs) {
  auto it = uniqueExprs.find(&expr);
  if (it != uniqueExprs.end()) {
    // Common sub-expression. Print the full expression, but skip the stats.
    // Add ID of the expression it duplicates.
    out << indent << expr.toString(true) << " -> " << expr.type()->toString();
    out << " [CSE #" << it->second << "]" << std::endl;
    return;
  }

  uint32_t id = uniqueExprs.size() + 1;
  uniqueExprs.insert({&expr, id});

  const auto& stats = expr.stats();
  out << indent << expr.toString(false);
  if (withStats) {
    out << " [cpu time: " << succinctNanos(stats.timing.cpuNanos)
        << ", rows: " << stats.numProcessedRows
        << ", batches: " << stats.numProcessedVectors << "]";
  }
  out << " -> " << expr.type()->toString() << " [#" << id << "]" << std::endl;

  auto newIndent = indent + "   ";
  for (const auto& input : expr.inputs()) {
    printExprTree(*input, newIndent, withStats, out, uniqueExprs);
  }
}
} // namespace

std::string Expr::toString(bool recursive) const {
  if (recursive) {
    std::stringstream out;
    out << name_;
    appendInputs(out);
    return out.str();
  }

  return name_;
}

std::string Expr::toSql(std::vector<VectorPtr>* complexConstants) const {
  std::stringstream out;
  out << "\"" << name_ << "\"";
  appendInputsSql(out, complexConstants);
  return out.str();
}

void Expr::appendInputs(std::stringstream& stream) const {
  if (!inputs_.empty()) {
    stream << "(";
    for (auto i = 0; i < inputs_.size(); ++i) {
      if (i > 0) {
        stream << ", ";
      }
      stream << inputs_[i]->toString();
    }
    stream << ")";
  }
}

void Expr::appendInputsSql(
    std::stringstream& stream,
    std::vector<VectorPtr>* complexConstants) const {
  if (!inputs_.empty()) {
    stream << "(";
    for (auto i = 0; i < inputs_.size(); ++i) {
      if (i > 0) {
        stream << ", ";
      }
      stream << inputs_[i]->toSql(complexConstants);
    }
    stream << ")";
  } else if (vectorFunction_ != nullptr) {
    // Function with no inputs.
    stream << "()";
  }
}

bool Expr::isConstant() const {
  if (!isDeterministic()) {
    return false;
  }
  for (auto& input : inputs_) {
    if (!input->is<ConstantExpr>()) {
      return false;
    }
  }
  return true;
}

namespace {

common::Subfield extractSubfield(
    const Expr* expr,
    const folly::F14FastMap<std::string, int32_t>& shadowedNames) {
  std::vector<std::unique_ptr<common::Subfield::PathElement>> path;
  for (;;) {
    if (auto* ref = expr->as<FieldReference>()) {
      const auto& name = ref->name();
      // When the field name is empty string, it typically means that the field
      // name was not set in the parent type.
      if (name == "") {
        expr = expr->inputs()[0].get();
        continue;
      }
      path.push_back(std::make_unique<common::Subfield::NestedField>(name));
      if (!ref->inputs().empty()) {
        expr = ref->inputs()[0].get();
        continue;
      }
      if (shadowedNames.count(name) > 0) {
        return {};
      }
      std::reverse(path.begin(), path.end());
      return common::Subfield(std::move(path));
    }
    if (!expr->vectorFunction()) {
      return {};
    }
    auto* subscript =
        dynamic_cast<const Subscript*>(expr->vectorFunction().get());
    if (!subscript || !subscript->canPushdown()) {
      return {};
    }
    auto* index = expr->inputs()[1]->as<ConstantExpr>();
    if (!index) {
      return {};
    }
    switch (index->value()->typeKind()) {
      case TypeKind::TINYINT:
        path.push_back(std::make_unique<common::Subfield::LongSubscript>(
            index->value()->as<ConstantVector<int8_t>>()->value()));
        break;
      case TypeKind::SMALLINT:
        path.push_back(std::make_unique<common::Subfield::LongSubscript>(
            index->value()->as<ConstantVector<int16_t>>()->value()));
        break;
      case TypeKind::INTEGER:
        path.push_back(std::make_unique<common::Subfield::LongSubscript>(
            index->value()->as<ConstantVector<int32_t>>()->value()));
        break;
      case TypeKind::BIGINT:
        path.push_back(std::make_unique<common::Subfield::LongSubscript>(
            index->value()->as<ConstantVector<int64_t>>()->value()));
        break;
      case TypeKind::VARCHAR:
        path.push_back(std::make_unique<common::Subfield::StringSubscript>(
            index->value()->as<ConstantVector<StringView>>()->value()));
        break;
      default:
        return {};
    }
    expr = expr->inputs()[0].get();
  }
}

} // namespace

void Expr::extractSubfieldsImpl(
    folly::F14FastMap<std::string, int32_t>* shadowedNames,
    std::vector<common::Subfield>* subfields) const {
  auto subfield = extractSubfield(this, *shadowedNames);
  if (subfield.valid()) {
    subfields->push_back(std::move(subfield));
    return;
  }
  for (auto& input : inputs_) {
    input->extractSubfieldsImpl(shadowedNames, subfields);
  }
}

std::vector<common::Subfield> Expr::extractSubfields() const {
  folly::F14FastMap<std::string, int32_t> shadowedNames;
  std::vector<common::Subfield> subfields;
  extractSubfieldsImpl(&shadowedNames, &subfields);
  return subfields;
}

ExprSet::ExprSet(
    const std::vector<core::TypedExprPtr>& sources,
    core::ExecCtx* execCtx,
    bool enableConstantFolding)
    : execCtx_(execCtx) {
  exprs_ = compileExpressions(sources, execCtx, this, enableConstantFolding);
  std::vector<FieldReference*> allDistinctFields;
  // 生成子表达式的 distinctFields_ 和 multiplyReferencedFields_.
  for (auto& expr : exprs_) {
    Expr::mergeFields(
        distinctFields_, multiplyReferencedFields_, expr->distinctFields());
  }
}

namespace {
void addStats(
    const exec::Expr& expr,
    std::unordered_map<std::string, exec::ExprStats>& stats,
    std::unordered_set<const exec::Expr*>& uniqueExprs) {
  auto it = uniqueExprs.find(&expr);
  if (it != uniqueExprs.end()) {
    // Common sub-expression. Skip to avoid double counting.
    return;
  }

  uniqueExprs.insert(&expr);

  // Do not aggregate empty stats.
  if (expr.stats().numProcessedRows) {
    stats[expr.name()].add(expr.stats());
  }

  for (const auto& input : expr.inputs()) {
    addStats(*input, stats, uniqueExprs);
  }
}

std::string makeUuid() {
  return boost::lexical_cast<std::string>(boost::uuids::random_generator()());
}
} // namespace

std::unordered_map<std::string, exec::ExprStats> ExprSet::stats() const {
  std::unordered_map<std::string, exec::ExprStats> stats;
  std::unordered_set<const exec::Expr*> uniqueExprs;
  for (const auto& expr : exprs()) {
    addStats(*expr, stats, uniqueExprs);
  }

  return stats;
}

ExprSet::~ExprSet() {
  exprSetListeners().withRLock([&](auto& listeners) {
    if (!listeners.empty()) {
      auto exprStats = stats();

      std::vector<std::string> sqls;
      for (const auto& expr : exprs()) {
        try {
          sqls.emplace_back(expr->toSql());
        } catch (const std::exception& e) {
          LOG_EVERY_N(WARNING, 100) << "Failed to generate SQL: " << e.what();
          sqls.emplace_back("<failed to generate>");
        }
      }

      auto uuid = makeUuid();
      for (const auto& listener : listeners) {
        listener->onCompletion(
            uuid, {exprStats, sqls, execCtx()->queryCtx()->queryId()});
      }
    }
  });
}

std::string ExprSet::toString(bool compact) const {
  std::unordered_map<const exec::Expr*, uint32_t> uniqueExprs;
  std::stringstream out;
  for (auto i = 0; i < exprs_.size(); ++i) {
    if (i > 0) {
      out << std::endl;
    }
    if (compact) {
      out << exprs_[i]->toString(true /*recursive*/);
    } else {
      printExprTree(*exprs_[i], "", false /*withStats*/, out, uniqueExprs);
    }
  }
  return out.str();
}

namespace {
void printInputAndExprs(
    const BaseVector* vector,
    const std::vector<std::shared_ptr<Expr>>& exprs) {
  const char* basePath =
      FLAGS_velox_save_input_on_expression_any_failure_path.c_str();
  if (strlen(basePath) == 0) {
    basePath = FLAGS_velox_save_input_on_expression_system_failure_path.c_str();
  }
  if (strlen(basePath) == 0) {
    return;
  }
  // Persist vector to disk
  try {
    auto dataPathOpt = common::generateTempFilePath(basePath, "vector");
    if (!dataPathOpt.has_value()) {
      return;
    }
    saveVectorToFile(vector, dataPathOpt.value().c_str());
    LOG(ERROR) << "Input vector data: " << dataPathOpt.value();
  } catch (std::exception& e) {
    LOG(ERROR) << "Error serializing Input vector data: " << e.what();
  }

  try {
    std::stringstream allSql;
    for (int i = 0; i < exprs.size(); ++i) {
      if (i > 0) {
        allSql << ", ";
      }
      allSql << exprs[i]->toSql();
    }
    auto sqlPathOpt = common::generateTempFilePath(basePath, "allExprSql");
    if (!sqlPathOpt.has_value()) {
      return;
    }
    saveStringToFile(allSql.str(), sqlPathOpt.value().c_str());
    LOG(ERROR) << "SQL expression: " << sqlPathOpt.value();
  } catch (std::exception& e) {
    LOG(ERROR) << "Error serializing SQL expression: " << e.what();
  }
}
} // namespace

void ExprSet::eval(
    int32_t begin,
    int32_t end,
    bool initialize,
    const SelectivityVector& rows,
    EvalCtx& context,
    std::vector<VectorPtr>& result) {
  result.resize(exprs_.size());
  // 处理 CSE 的共享上下文.
  if (initialize) {
    clearSharedSubexprs();
  }

  // Make sure LazyVectors, referenced by multiple expressions, are loaded
  // for all the "rows".
  //
  // Consider projection with 2 expressions: f(a) AND g(b), h(b)
  // If b is a LazyVector and f(a) AND g(b) expression is evaluated first, it
  // will load b only for rows where f(a) is true. However, h(b) projection
  // needs all rows for "b".
  //
  // 保证被 Ref 的 Rows 共享上下文的 LazyVector 需要的 rows 上都被加载, 感觉又是修什么奇葩
  // 问题的时候出现的: https://github.com/facebookincubator/velox/pull/2501
  for (const auto& field : multiplyReferencedFields_) {
    context.ensureFieldLoaded(field->index(context), rows);
  }

  if (FLAGS_velox_experimental_save_input_on_fatal_signal) {
    auto other = process::GetThreadDebugInfo();
    process::ThreadDebugInfo debugInfo;
    if (other) {
      debugInfo.queryId_ = other->queryId_;
      debugInfo.taskId_ = other->taskId_;
    }
    debugInfo.callback_ = [&]() {
      printInputAndExprs(context.row(), this->exprs());
    };
    process::ScopedThreadDebugInfo scopedDebugInfo(debugInfo);

    for (int32_t i = begin; i < end; ++i) {
      exprs_[i]->eval(rows, context, result[i], this);
    }
    return;
  }

  for (int32_t i = begin; i < end; ++i) {
    exprs_[i]->eval(rows, context, result[i], this);
  }
}

void ExprSet::clearSharedSubexprs() {
  for (auto& expr : toReset_) {
    expr->reset();
  }
}

void ExprSet::clear() {
  clearSharedSubexprs();
  for (auto* memo : memoizingExprs_) {
    memo->clearMemo();
  }
  distinctFields_.clear();
  multiplyReferencedFields_.clear();
}

void ExprSetSimplified::eval(
    int32_t begin,
    int32_t end,
    bool initialize,
    const SelectivityVector& rows,
    EvalCtx& context,
    std::vector<VectorPtr>& result) {
  result.resize(exprs_.size());
  if (initialize) {
    clearSharedSubexprs();
  }
  for (int32_t i = begin; i < end; ++i) {
    exprs_[i]->evalSimplified(rows, context, result[i]);
  }
}

std::unique_ptr<ExprSet> makeExprSetFromFlag(
    std::vector<core::TypedExprPtr>&& source,
    core::ExecCtx* execCtx) {
  if (execCtx->queryCtx()->queryConfig().exprEvalSimplified() ||
      FLAGS_force_eval_simplified) {
    return std::make_unique<ExprSetSimplified>(std::move(source), execCtx);
  }
  return std::make_unique<ExprSet>(std::move(source), execCtx);
}

std::string printExprWithStats(const exec::ExprSet& exprSet) {
  const auto& exprs = exprSet.exprs();
  std::unordered_map<const exec::Expr*, uint32_t> uniqueExprs;
  std::stringstream out;
  for (auto i = 0; i < exprs.size(); ++i) {
    if (i > 0) {
      out << std::endl;
    }
    printExprTree(*exprs[i], "", true /*withStats*/, out, uniqueExprs);
  }
  return out.str();
}

void SimpleExpressionEvaluator::evaluate(
    exec::ExprSet* exprSet,
    const SelectivityVector& rows,
    const RowVector& input,
    VectorPtr& result) {
  EvalCtx context(ensureExecCtx(), exprSet, &input);
  std::vector<VectorPtr> results = {result};
  exprSet->eval(0, 1, true, rows, context, results);
  result = results[0];
}

core::ExecCtx* SimpleExpressionEvaluator::ensureExecCtx() {
  if (!execCtx_) {
    execCtx_ = std::make_unique<core::ExecCtx>(pool_, queryCtx_);
  }
  return execCtx_.get();
}

} // namespace facebook::velox::exec<|MERGE_RESOLUTION|>--- conflicted
+++ resolved
@@ -245,12 +245,8 @@
   // 所以 SpecialForm 里面的 inputs_ 本身可以是 deterministic 的, 然后后面再去
   // 跟子表达式去处理 & desterminstic.
   if (vectorFunction_) {
-<<<<<<< HEAD
     // 利用 vectorFunction_ 的 isDeterministic() 方法
-    deterministic_ = vectorFunction_->isDeterministic();
-=======
     deterministic_ = vectorFunctionMetadata_.deterministic;
->>>>>>> f64795f5
   } else {
     VELOX_CHECK(isSpecialForm());
     deterministic_ = true;
