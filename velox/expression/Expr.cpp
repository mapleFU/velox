--- conflicted
+++ resolved
@@ -326,12 +326,8 @@
   }
 
   // (5) Compute hasConditionals_.
-<<<<<<< HEAD
   // 这个 hasConditional 是递归的, 也判断了 Child 是否包含了 if / else.
-  hasConditionals_ = hasConditionals(this);
-=======
   hasConditionals_ = exec::hasConditionals(this);
->>>>>>> 28a8979e
 
   metaDataComputed_ = true;
 }
@@ -1143,12 +1139,8 @@
 
   // If the expression depends on one dictionary, results are cacheable.
   bool mayCache = false;
-<<<<<<< HEAD
-  if (context.cacheEnabled()) {
+  if (context.dictionaryMemoizationEnabled()) {
     // cache 的条件要求只有一个参数, 然后需要是字典, 然后 Peel 层不能设置 memoDisabled.
-=======
-  if (context.dictionaryMemoizationEnabled()) {
->>>>>>> 28a8979e
     mayCache = distinctFields_.size() == 1 &&
         VectorEncoding::isDictionary(context.wrapEncoding()) &&
         !peeledVectors[0]->memoDisabled();
@@ -1163,15 +1155,11 @@
     const SelectivityVector& rows,
     EvalCtx& context,
     VectorPtr& result) {
-<<<<<<< HEAD
   // 如果不是 determinstic 的, 那么就不会尝试去做 Encoding 的处理. 因为 Peeling
   // 本身会改变 input(可能会减少输入 size), 所以不是 determinstic 的话, 这个优化
   // 本身也不合法.
-  if (deterministic_ && !skipFieldDependentOptimizations()) {
-=======
   if (deterministic_ && !skipFieldDependentOptimizations() &&
       context.peelingEnabled()) {
->>>>>>> 28a8979e
     bool hasFlat = false;
     for (auto* field : distinctFields_) {
       if (isFlat(*context.getField(field->index(context)))) {
