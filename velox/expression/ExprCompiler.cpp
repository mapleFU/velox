--- conflicted
+++ resolved
@@ -404,21 +404,11 @@
           trackCpuUsage);
     }
   } else if (auto call = dynamic_cast<const core::CallTypedExpr*>(expr.get())) {
-<<<<<<< HEAD
     // 不同类型的表达式有不同的 Function Resolvation 的顺序.
     // 在这 Call 中, 会有 specialForm > vectorFunction > simpleFunction 的优先级.
-    if (auto specialForm = getSpecialForm(
-            config,
-            call->name(),
-            resultType,
-            std::move(compiledInputs),
-            trackCpuUsage)) {
-      result = specialForm;
-=======
     if (auto specialForm = specialFormRegistry().getSpecialForm(call->name())) {
       result = specialForm->constructSpecialForm(
           resultType, std::move(compiledInputs), trackCpuUsage, config);
->>>>>>> f64795f5
     } else if (
         auto functionWithMetadata = getVectorFunctionWithMetadata(
             call->name(),
