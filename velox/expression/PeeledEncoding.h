/*
 * Copyright (c) Facebook, Inc. and its affiliates.
 *
 * Licensed under the Apache License, Version 2.0 (the "License");
 * you may not use this file except in compliance with the License.
 * You may obtain a copy of the License at
 *
 *     http://www.apache.org/licenses/LICENSE-2.0
 *
 * Unless required by applicable law or agreed to in writing, software
 * distributed under the License is distributed on an "AS IS" BASIS,
 * WITHOUT WARRANTIES OR CONDITIONS OF ANY KIND, either express or implied.
 * See the License for the specific language governing permissions and
 * limitations under the License.
 */

#pragma once

#include "velox/vector/BaseVector.h"

namespace facebook::velox {
class DecodedVector;
}

namespace facebook::velox::exec {
class LocalDecodedVector;
class LocalSelectivityVector;

/// Utility class for enabling peeling functionality. It takes a list of
/// vectors, peels off the common encodings off of them, stores the peel and
/// returns a list of the peeled vectors. The saved peel can then be used to
/// translate top level rows into inner rows and wrap a vector (typically
/// generated as a result of applying an expression on the peeled vectors).
///
/// Typical usage pattern for peeling includes:
/// (See Expr::applyFunctionWithPeeling() for example usage)
/// 1. peeling a set of input vectors
/// 2. converting relevant rows (top level rows and final selection rows)
/// 3. Saving the current context and setting the peel
/// 4. Applying the function or moving forward with expression eval
/// 5. wrapping the result vector with the peel
///
/// Few important examples of how vectors are peeled:
/// 1. Common dictionary layers are peeled
///    Input Vectors: Dict1(Dict2(Flat1)), Dict1(Dict2(Const1)),
///                   Dict1(Dict2(Dict3(Flat2)))
///    Peeled Vectors: Flat, Const1, Dict3(Flat2)
///    peel: Dict1(Dict2) => collapsed into one dictionary
///
/// 2. Common dictionary layers are peeled
///    Input Vectors: Dict1(Dict2(Flat1)), Dict1(Const1)),
///                   Dict1(Dict2(Dict3(Flat2)))
///    Peeled Vectors: Dict2(Flat), Const1, Dict2(Dict3(Flat2))
///    peel: Dict1
///
/// 3. Common dictionary layers are peeled while constant is ignored
///    (since all valid rows translated via the common dictionary layers would
///    point to the same constant index)
///    Input Vectors: Dict1(Dict2(Flat1)), Const1,
///                   Dict1(Dict2(Dict3(Flat2)))
///    Peeled Vectors: Flat, Const1, Dict3(Flat2)
///    peel: Dict1(Dict2) => collapsed into one dictionary
///    这里 Constant 不会影响 Peeling. Constant -> Constant 不变, 外部拿到的还是这个
///    vector.
///
/// 4. A single vector with constant encoding layer over a complex vector can
///    be peeled.
///    Input Vectors: Const1(Complex1)
///    Peeled Vectors: Complex1
///    peel: Const1
///
/// 5. A single vector with arbitrary dictionary layers over a constant
///    encoding layer over a NULL complex vector can be peeled and the peels can
///    be merged into a single constant layer.
///    Input Vectors: Dict1(Const1(NullComplex))
///    Peeled Vectors: Null Complex vector
///    peel: Const(generic constant index)
///
/// 6. All constant inputs where the peel is just a constant pointing to the
///    first valid row. The peel itself is irrelevant but allows us to translate
///    input rows into a single row.
///    Input Vectors: Const1(Complex1), Const2, Const3
///    Peeled Vectors: Const1(Complex1), Const2, Const3
///    peel: Const(generic constant index)
///
/// 7. No inputs. This is considered as constant encoding since its expected
///    to produce the same result for all valid rows.
///    Input Vectors: <empty>
///    Peeled Vectors: <empty>
///    peel: Const(generic constant index)
///
/// 8. A single vector with dictionary over constant encoding layer over a
///    complex vector can be peeled all the way to the complex vector.
///    Input Vectors: Dict1(Const1(Complex1))
///    Peeled Vectors: Complex
///    peel: Dict1(Const1) => collapsed into one dictionary
///
/// 9. One of the middle wraps adds nulls but 'canPeelsHaveNulls' is set to
///    false.
///    Input Vectors: DictNoNulls(DictWithNulls(Flat1)), Const1,
///                   DictNoNulls(DictWithNulls((Flat2))
///    Peeled Vectors: DictWithNulls(Flat1), Const1,
///                    DictWithNulls(Dict3(Flat2))
///    peel: DictNoNulls
///
/// Peel 和 DecodedVector 不同, 这里可能借助 DecodedVector 来实现, 但是核心是一种
/// 展开, 做的是一个执行层公共表达式抽取.
class PeeledEncoding {
 public:
  /// Factory method for constructing a PeeledEncoding object only if peeling
  /// was successful. Takes a set of vectors and peels all the common encoding
  /// layers off of them. Returns the set of vectors obtained after peeling
  /// those layers. Ensures that all peeled vectors will have valid rows for
  /// every valid inner row (rows obtained by translating top level rows via the
  /// peels). Returns a nullptr if peeling was unsuccessful, otherwise returns a
  /// valid PeeledEncoding object and populates 'peeledVectors' with the peeled
  /// vectors.
  static std::shared_ptr<PeeledEncoding> peel(
      const std::vector<VectorPtr>& vectorsToPeel,
      const SelectivityVector& rows,
      DecodedVector& decodedVector,
      bool canPeelsHaveNulls,
      std::vector<VectorPtr>& peeledVectors);

  static std::shared_ptr<PeeledEncoding> peel(
      const std::vector<VectorPtr>& vectorsToPeel,
      const SelectivityVector& rows,
      LocalDecodedVector& decodedVector,
      bool canPeelsHaveNulls,
      std::vector<VectorPtr>& peeledVectors);

  /// Utility method used to check whether an encoding is peel-able.
  constexpr static bool isPeelable(VectorEncoding::Simple encoding) {
    switch (encoding) {
      case VectorEncoding::Simple::CONSTANT:
      case VectorEncoding::Simple::DICTIONARY:
      case VectorEncoding::Simple::SEQUENCE:
        return true;
      default:
        return false;
    }
  }

  /// Return the encoding of the peeled wrap.
  ///
  /// 
  VectorEncoding::Simple wrapEncoding() const;

  /// Translates row numbers of the outer vector via the peel into row numbers
  /// of the inner vector. Returns a pointer to the selectivityVector
  /// (representing inner rows) allocated from the input "innerRowsHolder".
  SelectivityVector* translateToInnerRows(
      const SelectivityVector& outerRows,
      LocalSelectivityVector& innerRowsHolder) const;

  /// Wraps the given vector 'peeledResult' with the peeled encoding and
  /// generates a vector which has valid rows as per the input 'rows'
  /// selectivity vector.
  VectorPtr wrap(
      const TypePtr& outputType,
      velox::memory::MemoryPool* pool,
      VectorPtr peeledResult,
      const SelectivityVector& rows) const;

  /// Takes a set of outer rows (rows defined over the peel) and a functor that
  /// is executed for each outer row which does not map to a null row.
  /// The outer and its corresponding inner row is passed to the functor.
  template <typename F>
  void applyToNonNullInnerRows(const SelectivityVector& outerRows, F&& func)
      const {
    auto* wrapNulls = wrapNulls_ ? wrapNulls_->as<uint64_t>() : nullptr;
    switch (wrapEncoding_) {
      case VectorEncoding::Simple::FLAT:
        outerRows.applyToSelected([&](auto outerRow) {
          if (wrapNulls && bits::isBitNull(wrapNulls, outerRow)) {
            return;
          }
          func(outerRow, outerRow);
        });
        break;
      case VectorEncoding::Simple::CONSTANT:
        VELOX_CHECK_NULL(wrapNulls);
        outerRows.applyToSelected(
            [&](auto outerRow) { func(outerRow, constantWrapIndex_); });
        break;
      case VectorEncoding::Simple::DICTIONARY: {
        auto indices = wrap_->as<vector_size_t>();
        outerRows.applyToSelected([&](auto outerRow) {
          // A known null in the outer row masks an error.
          if (wrapNulls && bits::isBitNull(wrapNulls, outerRow)) {
            return;
          }
          func(outerRow, indices[outerRow]);
        });
        break;
      }
      default:
        VELOX_UNREACHABLE();
    }
  }

 private:
  PeeledEncoding() = default;

  // Contains the actual implementation of peeling. Return true is peeling was
  // successful.
  bool peelInternal(
      const std::vector<VectorPtr>& vectorsToPeel,
      const SelectivityVector& rows,
      DecodedVector& decodedVector,
      bool canPeelsHaveNulls,
      std::vector<VectorPtr>& peeledVectors);

  void setDictionaryWrapping(
      DecodedVector& decoded,
      const SelectivityVector& rows,
      BaseVector& firstWrapper);

  void flattenPeeledVectors(
      const SelectivityVector& rows,
      const std::vector<bool>& constantFields,
      std::vector<VectorPtr>& peeledVectors);

  // The encoding of the peel. Set after getPeeledVectors() is called. Is equal
  // to Flat if getPeeledVectors() has not been called or peeling was not
  // successful.
  VectorEncoding::Simple wrapEncoding_ = VectorEncoding::Simple::FLAT;

  // The dictionary indices. Only valid if wrapEncoding_ = DICTIONARY.
  BufferPtr wrap_;

  // The dictionary nulls. Only valid if wrapEncoding_ = DICTIONARY.
  BufferPtr wrapNulls_;

<<<<<<< HEAD
  /// The size of one of the peeled vectors. Only valid if wrapEncoding_ =
  /// DICTIONARY.
  ///
  /// 字典编码的时候 `base_` 的大小.
=======
  // The size of one of the peeled vectors. Only valid if wrapEncoding_ =
  // DICTIONARY.
>>>>>>> 2fb811aa
  vector_size_t baseSize_ = 0;

  // The constant index. Only valid if wrapEncoding_ = CONSTANT.
  vector_size_t constantWrapIndex_ = 0;

  // Deep copies of peeled vectors with low selectivity to avoid cost on unused
  // rows.  Stored here to bring their lifecycles no shorter than PeeledEncoding
  // object.
  std::vector<VectorPtr> flattenPeeled_;
};
} // namespace facebook::velox::exec<|MERGE_RESOLUTION|>--- conflicted
+++ resolved
@@ -232,15 +232,10 @@
   // The dictionary nulls. Only valid if wrapEncoding_ = DICTIONARY.
   BufferPtr wrapNulls_;
 
-<<<<<<< HEAD
-  /// The size of one of the peeled vectors. Only valid if wrapEncoding_ =
-  /// DICTIONARY.
-  ///
-  /// 字典编码的时候 `base_` 的大小.
-=======
   // The size of one of the peeled vectors. Only valid if wrapEncoding_ =
   // DICTIONARY.
->>>>>>> 2fb811aa
+  //
+  // 字典编码的时候 `base_` 的大小.
   vector_size_t baseSize_ = 0;
 
   // The constant index. Only valid if wrapEncoding_ = CONSTANT.
