--- conflicted
+++ resolved
@@ -33,37 +33,6 @@
   }
 }
 
-<<<<<<< HEAD
-// Fast path to avoid copying result.  An alternative way to do this is to
-// ensure that children has null if parent has nulls on corresponding rows,
-// whenever the RowVector is constructed or mutated (eager propagation of
-// nulls).  The current lazy propagation might still be better (more efficient)
-// when adding extra nulls.
-//
-// 在从 `input` 中取的情况下, 如果 `result` 不为空且 unique,
-bool FieldReference::addNullsFast(
-    const SelectivityVector& rows,
-    EvalCtx& context,
-    VectorPtr& result,
-    const RowVector* row) {
-  if (result) {
-    return false;
-  }
-  auto& child =
-      inputs_.empty() ? context.getField(index_) : row->childAt(index_);
-  if (row->mayHaveNulls()) {
-    if (!child.unique()) {
-      return false;
-    }
-    // 尝试去 Hack Input, 给 input 加上 nulls, 然后设置到 result 上.
-    addNulls(rows, row->rawNulls(), context, const_cast<VectorPtr&>(child));
-  }
-  result = child;
-  return true;
-}
-
-=======
->>>>>>> 7b68a826
 void FieldReference::apply(
     const SelectivityVector& rows,
     EvalCtx& context,
@@ -137,15 +106,8 @@
     VELOX_CHECK(rowType);
     index_ = rowType->getChildIdx(field_);
   }
-<<<<<<< HEAD
-  // 能够在 Input 快速设置 Null 并直接返回
-  if (!useDecode && addNullsFast(rows, context, result, row)) {
-    return;
-  }
   // 拿到 child, 然后拷贝
   // 如果 unshared 的话, 会要求 load, 不知道为什么, 这个地方是不是可以作为一个优化.
-=======
->>>>>>> 7b68a826
   VectorPtr child =
       inputs_.empty() ? context.getField(index_) : row->childAt(index_);
   if (child->encoding() == VectorEncoding::Simple::LAZY) {
