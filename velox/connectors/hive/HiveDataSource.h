/*
 * Copyright (c) Facebook, Inc. and its affiliates.
 *
 * Licensed under the Apache License, Version 2.0 (the "License");
 * you may not use this file except in compliance with the License.
 * You may obtain a copy of the License at
 *
 *     http://www.apache.org/licenses/LICENSE-2.0
 *
 * Unless required by applicable law or agreed to in writing, software
 * distributed under the License is distributed on an "AS IS" BASIS,
 * WITHOUT WARRANTIES OR CONDITIONS OF ANY KIND, either express or implied.
 * See the License for the specific language governing permissions and
 * limitations under the License.
 */
#pragma once

#include "velox/common/base/RandomUtil.h"
#include "velox/common/io/IoStatistics.h"
#include "velox/connectors/Connector.h"
#include "velox/connectors/hive/FileHandle.h"
#include "velox/connectors/hive/HiveConnectorSplit.h"
#include "velox/connectors/hive/HivePartitionFunction.h"
#include "velox/connectors/hive/SplitReader.h"
#include "velox/connectors/hive/TableHandle.h"
#include "velox/dwio/common/Statistics.h"
#include "velox/exec/OperatorUtils.h"
#include "velox/expression/Expr.h"

namespace facebook::velox::connector::hive {

class HiveConfig;

using SubfieldFilters =
    std::unordered_map<common::Subfield, std::unique_ptr<common::Filter>>;

class HiveDataSource : public DataSource {
 public:
  HiveDataSource(
      const RowTypePtr& outputType,
      const std::shared_ptr<connector::ConnectorTableHandle>& tableHandle,
      const std::unordered_map<
          std::string,
          std::shared_ptr<connector::ColumnHandle>>& columnHandles,
      FileHandleFactory* fileHandleFactory,
      folly::Executor* executor,
      const ConnectorQueryCtx* connectorQueryCtx,
      const std::shared_ptr<HiveConfig>& hiveConfig);

  void addSplit(std::shared_ptr<ConnectorSplit> split) override;

  std::optional<RowVectorPtr> next(uint64_t size, velox::ContinueFuture& future)
      override;

  void addDynamicFilter(
      column_index_t outputChannel,
      const std::shared_ptr<common::Filter>& filter) override;

  uint64_t getCompletedBytes() override {
    return ioStats_->rawBytesRead();
  }

  uint64_t getCompletedRows() override {
    return completedRows_;
  }

  std::unordered_map<std::string, RuntimeCounter> runtimeStats() override;

  bool allPrefetchIssued() const override {
    return splitReader_ && splitReader_->allPrefetchIssued();
  }

  void setFromDataSource(std::unique_ptr<DataSource> sourceUnique) override;

  int64_t estimatedRowSize() override;

  std::shared_ptr<wave::WaveDataSource> toWaveDataSource() override;

  using WaveDelegateHookFunction =
      std::function<std::shared_ptr<wave::WaveDataSource>(
          const std::shared_ptr<HiveTableHandle>& hiveTableHandle,
          const std::shared_ptr<common::ScanSpec>& scanSpec,
          const RowTypePtr& readerOutputType,
          std::unordered_map<std::string, std::shared_ptr<HiveColumnHandle>>*
              partitionKeys,
          FileHandleFactory* fileHandleFactory,
          folly::Executor* executor,
          const ConnectorQueryCtx* connectorQueryCtx,
          const std::shared_ptr<HiveConfig>& hiveConfig,
          const std::shared_ptr<io::IoStatistics>& ioStats,
          const exec::ExprSet* remainingFilter,
          std::shared_ptr<common::MetadataFilter> metadataFilter)>;

  static WaveDelegateHookFunction waveDelegateHook_;

  static void registerWaveDelegateHook(WaveDelegateHookFunction hook);

  const ConnectorQueryCtx* testingConnectorQueryCtx() const {
    return connectorQueryCtx_;
  }

 protected:
  virtual std::unique_ptr<SplitReader> createSplitReader();

  std::shared_ptr<HiveConnectorSplit> split_;
  std::shared_ptr<HiveTableHandle> hiveTableHandle_;
  memory::MemoryPool* pool_;
  std::shared_ptr<common::ScanSpec> scanSpec_;
  VectorPtr output_;
  // Split 内部实际的 split 消费者, 可以是普通的 SplitReader, 也可以是
  // Iceberg Split Reader
  std::unique_ptr<SplitReader> splitReader_;

  // Output type from file reader.  This is different from outputType_ that it
  // contains column names before assignment, and columns that only used in
  // remaining filter.
  RowTypePtr readerOutputType_;

  // Column handles for the partition key columns keyed on partition key column
  // name.
  //
  // Hive 的 Partition 实际上文件是没有这几列的, 得根据 Partition 的信息抽取.
  std::unordered_map<std::string, std::shared_ptr<HiveColumnHandle>>
      partitionKeys_;

  FileHandleFactory* const fileHandleFactory_;
  folly::Executor* const executor_;
  const ConnectorQueryCtx* const connectorQueryCtx_;
  const std::shared_ptr<HiveConfig> hiveConfig_;
  // Statistics.
  std::shared_ptr<io::IoStatistics> ioStats_;
  // RowId 虚拟列
  std::shared_ptr<HiveColumnHandle> rowIndexColumn_;

 private:
  std::unique_ptr<HivePartitionFunction> setupBucketConversion();
  vector_size_t applyBucketConversion(
      const RowVectorPtr& rowVector,
      BufferPtr& indices);

  // Evaluates remainingFilter_ on the specified vector. Returns number of rows
  // passed. Populates filterEvalCtx_.selectedIndices and selectedBits if only
  // some rows passed the filter. If none or all rows passed
  // filterEvalCtx_.selectedIndices and selectedBits are not updated.
  vector_size_t evaluateRemainingFilter(RowVectorPtr& rowVector);

  // Clear split_ after split has been fully processed.  Keep readers around to
  // hold adaptation.
  void resetSplit();

  const RowVectorPtr& getEmptyOutput() {
    if (!emptyOutput_) {
      emptyOutput_ = RowVector::createEmpty(outputType_, pool_);
    }
    return emptyOutput_;
  }

  // The row type for the data source output, not including filter-only columns
  const RowTypePtr outputType_;
  core::ExpressionEvaluator* const expressionEvaluator_;

  // Column handles for the Split info columns keyed on their column names.
  std::unordered_map<std::string, std::shared_ptr<HiveColumnHandle>>
      infoColumns_;
  folly::F14FastMap<std::string, std::vector<const common::Subfield*>>
      subfields_;
  SubfieldFilters filters_;
  std::shared_ptr<common::MetadataFilter> metadataFilter_;
  std::unique_ptr<exec::ExprSet> remainingFilterExprSet_;
  RowVectorPtr emptyOutput_;
  dwio::common::RuntimeStatistics runtimeStats_;
  std::atomic<uint64_t> totalRemainingFilterTime_{0};
  uint64_t completedRows_ = 0;

  // Field indices referenced in both remaining filter and output type. These
  // columns need to be materialized eagerly to avoid missing values in output.
  std::vector<column_index_t> multiReferencedFields_;

  // Random Eval 的 Filtering
  std::shared_ptr<random::RandomSkipTracker> randomSkip_;

<<<<<<< HEAD
  // Filter 需要的部分
=======
  int64_t numBucketConversion_ = 0;
  std::unique_ptr<HivePartitionFunction> partitionFunction_;
  std::vector<uint32_t> partitions_;

>>>>>>> d26cb1df
  // Reusable memory for remaining filter evaluation.
  VectorPtr filterResult_;
  SelectivityVector filterRows_;
  DecodedVector filterLazyDecoded_;
  SelectivityVector filterLazyBaseRows_;
  exec::FilterEvalCtx filterEvalCtx_;

  // Remembers the WaveDataSource. Successive calls to toWaveDataSource() will
  // return the same.
  std::shared_ptr<wave::WaveDataSource> waveDataSource_;
};
} // namespace facebook::velox::connector::hive<|MERGE_RESOLUTION|>--- conflicted
+++ resolved
@@ -179,14 +179,11 @@
   // Random Eval 的 Filtering
   std::shared_ptr<random::RandomSkipTracker> randomSkip_;
 
-<<<<<<< HEAD
-  // Filter 需要的部分
-=======
   int64_t numBucketConversion_ = 0;
   std::unique_ptr<HivePartitionFunction> partitionFunction_;
   std::vector<uint32_t> partitions_;
 
->>>>>>> d26cb1df
+  // Filter 需要的部分
   // Reusable memory for remaining filter evaluation.
   VectorPtr filterResult_;
   SelectivityVector filterRows_;
