--- conflicted
+++ resolved
@@ -24,9 +24,6 @@
 
 namespace facebook::velox::connector::hive {
 
-<<<<<<< HEAD
-/// dwio 等文件层的信息, 表示需要读的一个输入切分, 还有很多动态的标注信息.
-=======
 /// A bucket conversion that should happen on the split.  This happens when we
 /// increase the bucket count of a table, but the old partitions are still
 /// generated using the old bucket count, so that multiple new buckets can exist
@@ -39,7 +36,7 @@
   std::vector<std::unique_ptr<HiveColumnHandle>> bucketColumnHandles;
 };
 
->>>>>>> d26cb1df
+/// dwio 等文件层的信息, 表示需要读的一个输入切分, 还有很多动态的标注信息.
 struct HiveConnectorSplit : public connector::ConnectorSplit {
   const std::string filePath;
   dwio::common::FileFormat fileFormat;
