/*
 * Copyright (c) Facebook, Inc. and its affiliates.
 *
 * Licensed under the Apache License, Version 2.0 (the "License");
 * you may not use this file except in compliance with the License.
 * You may obtain a copy of the License at
 *
 *     http://www.apache.org/licenses/LICENSE-2.0
 *
 * Unless required by applicable law or agreed to in writing, software
 * distributed under the License is distributed on an "AS IS" BASIS,
 * WITHOUT WARRANTIES OR CONDITIONS OF ANY KIND, either express or implied.
 * See the License for the specific language governing permissions and
 * limitations under the License.
 */

#include "velox/dwio/common/CachedBufferedInput.h"
#include "velox/common/memory/Allocation.h"
#include "velox/common/process/TraceContext.h"
#include "velox/dwio/common/CacheInputStream.h"

DEFINE_int32(
    cache_prefetch_min_pct,
    80,
    "Minimum percentage of actual uses over references to a column for prefetching. No prefetch if > 100");

using ::facebook::velox::common::Region;

namespace facebook::velox::dwio::common {

using cache::CachePin;
using cache::CoalescedLoad;
using cache::RawFileCacheKey;
using cache::ScanTracker;
using cache::SsdFile;
using cache::SsdPin;
using cache::TrackingId;
using memory::MemoryAllocator;

std::unique_ptr<SeekableInputStream> CachedBufferedInput::enqueue(
    Region region,
    const StreamIdentifier* sid = nullptr) {
  if (region.length == 0) {
    return std::make_unique<SeekableArrayInputStream>(
        static_cast<const char*>(nullptr), 0);
  }

  TrackingId id;
  if (sid != nullptr) {
    id = TrackingId(sid->getId());
  }
  VELOX_CHECK_LE(region.offset + region.length, fileSize_);
  requests_.emplace_back(
      RawFileCacheKey{fileNum_, region.offset}, region.length, id);
  if (tracker_ != nullptr) {
    tracker_->recordReference(id, region.length, fileNum_, groupId_);
  }
  auto stream = std::make_unique<CacheInputStream>(
      this,
      ioStats_.get(),
      region,
      input_,
      fileNum_,
      options_.noCacheRetention(),
      tracker_,
      id,
      groupId_,
      options_.loadQuantum());
  requests_.back().stream = stream.get();
  return stream;
}

bool CachedBufferedInput::isBuffered(uint64_t /*offset*/, uint64_t /*length*/)
    const {
  return false;
}

bool CachedBufferedInput::shouldPreload(int32_t numPages) {
  // True if after scheduling this for preload, half the capacity would be in a
  // loading but not yet accessed state.
  if (requests_.empty() && (numPages == 0)) {
    return false;
  }
  for (const auto& request : requests_) {
    numPages += memory::AllocationTraits::numPages(
        std::min<int32_t>(request.size, options_.loadQuantum()));
  }
  const auto cachePages = cache_->incrementCachedPages(0);
  auto* allocator = cache_->allocator();
  const auto maxPages =
      memory::AllocationTraits::numPages(allocator->capacity());
  const auto allocatedPages = allocator->numAllocated();
  if (numPages < maxPages - allocatedPages) {
    // There is free space for the read-ahead.
    return true;
  }
  const auto prefetchPages = cache_->incrementPrefetchPages(0);
  if (numPages + prefetchPages < cachePages / 2) {
    // The planned prefetch plus other prefetches are under half the cache.
    return true;
  }
  return false;
}

namespace {
bool isPrefetchPct(int32_t pct) {
  return pct >= FLAGS_cache_prefetch_min_pct;
}

std::vector<CacheRequest*> makeRequestParts(
    CacheRequest& request,
    const cache::TrackingData& trackingData,
    int32_t loadQuantum,
    std::vector<std::unique_ptr<CacheRequest>>& extraRequests) {
  if (request.size <= loadQuantum) {
    return {&request};
  }

  // Large columns will be part of coalesced reads if the access frequency
  // qualifies for read ahead and if over 80% of the column gets accessed. Large
  // metadata columns (empty no trackingData) always coalesce.
  const bool prefetchOne =
      request.trackingId.id() == StreamIdentifier::sequentialFile().id_;
  const auto readDensity =
<<<<<<< HEAD
      (100 * trackingData.readBytes) / (1 + trackingData.referencedBytes);
  // 都读相近的请求才 Prefetch.
=======
      trackingData.readBytes / (1 + trackingData.referencedBytes);
  const auto readPct = 100 * readDensity;
>>>>>>> 757a1e47
  const bool prefetch = trackingData.referencedBytes > 0 &&
      isPrefetchPct(readPct) && readDensity >= 0.8;
  std::vector<CacheRequest*> parts;
  for (uint64_t offset = 0; offset < request.size; offset += loadQuantum) {
    const int32_t size = std::min<int32_t>(loadQuantum, request.size - offset);
    extraRequests.push_back(std::make_unique<CacheRequest>(
        RawFileCacheKey{request.key.fileNum, request.key.offset + offset},
        size,
        request.trackingId));
    parts.push_back(extraRequests.back().get());
    parts.back()->coalesces = prefetch;
    if (prefetchOne) {
      break;
    }
  }
  return parts;
}

} // namespace

void CachedBufferedInput::load(const LogType /*unused*/) {
  // 'requests_ is cleared on exit.
  auto requests = std::move(requests_);
  cache::SsdFile* ssdFile{nullptr};
  auto* ssdCache = cache_->ssdCache();
  if (ssdCache != nullptr) {
    ssdFile = &ssdCache->file(fileNum_);
  }

  // Extra requests made for pre-loadable regions that are larger than
  // 'loadQuantum'.
  std::vector<std::unique_ptr<CacheRequest>> extraRequests;
  std::vector<CacheRequest*> storageLoad[2];
  std::vector<CacheRequest*> ssdLoad[2];
  for (auto& request : requests) {
    cache::TrackingData trackingData;
    const bool prefetchAnyway = request.trackingId.empty() ||
        request.trackingId.id() == StreamIdentifier::sequentialFile().id_;
    if (!prefetchAnyway && (tracker_ != nullptr)) {
      trackingData = tracker_->trackingData(request.trackingId);
    }
    const int loadIndex =
        (prefetchAnyway || isPrefetchPct(adjustedReadPct(trackingData))) ? 1
                                                                         : 0;
    auto parts = makeRequestParts(
        request, trackingData, options_.loadQuantum(), extraRequests);
    for (auto part : parts) {
      if (cache_->exists(part->key)) {
        continue;
      }
      if (ssdFile != nullptr) {
        part->ssdPin = ssdFile->find(part->key);
        if (!part->ssdPin.empty() && part->ssdPin.run().size() < part->size) {
          LOG(INFO) << "IOERR: Ignoring SSD shorter than requested: "
                    << part->ssdPin.run().size() << " vs " << part->size;
          part->ssdPin.clear();
        }
        if (!part->ssdPin.empty()) {
          ssdLoad[loadIndex].push_back(part);
          continue;
        }
      }
      storageLoad[loadIndex].push_back(part);
    }
  }
  makeLoads(std::move(storageLoad[1]), true);
  makeLoads(std::move(ssdLoad[1]), true);
  makeLoads(std::move(storageLoad[0]), false);
  makeLoads(std::move(ssdLoad[0]), false);
}

void CachedBufferedInput::makeLoads(
    std::vector<CacheRequest*> requests,
    bool prefetch) {
  if (requests.empty() || (requests.size() < 2 && !prefetch)) {
    return;
  }
  const bool isSsd = !requests[0]->ssdPin.empty();
  const int32_t maxDistance = isSsd ? 20000 : options_.maxCoalesceDistance();
  std::sort(
      requests.begin(),
      requests.end(),
      [&](const CacheRequest* left, const CacheRequest* right) {
        if (isSsd) {
          return left->ssdPin.run().offset() < right->ssdPin.run().offset();
        } else {
          return left->key.offset < right->key.offset;
        }
      });

  // Combine adjacent short reads.
  int32_t numNewLoads = 0;
  int64_t coalescedBytes = 0;
  coalesceIo<CacheRequest*, CacheRequest*>(
      requests,
      maxDistance,
      std::numeric_limits<int32_t>::max(),
      [&](int32_t index) {
        return isSsd ? requests[index]->ssdPin.run().offset()
                     : requests[index]->key.offset;
      },
      [&](int32_t index) {
        const auto size = requests[index]->size;
        coalescedBytes += size;
        return size;
      },
      [&](int32_t index) {
        if (coalescedBytes > options_.maxCoalesceBytes()) {
          coalescedBytes = 0;
          return kNoCoalesce;
        }
        return requests[index]->coalesces ? 1 : kNoCoalesce;
      },
      [&](CacheRequest* request, std::vector<CacheRequest*>& ranges) {
        ranges.push_back(request);
      },
      [&](int32_t /*gap*/, std::vector<CacheRequest*> /*ranges*/) { /*no op*/ },
      [&](const std::vector<CacheRequest*>& /*requests*/,
          int32_t /*begin*/,
          int32_t /*end*/,
          uint64_t /*offset*/,
          const std::vector<CacheRequest*>& ranges) {
        ++numNewLoads;
        readRegion(ranges, prefetch);
      });

  if (prefetch && (executor_ != nullptr)) {
    std::vector<int32_t> doneIndices;
    for (auto i = 0; i < allCoalescedLoads_.size(); ++i) {
      auto& load = allCoalescedLoads_[i];
      if (load->state() == CoalescedLoad::State::kPlanned) {
        executor_->add(
            [pendingLoad = load, ssdSavable = !options_.noCacheRetention()]() {
              process::TraceContext trace("Read Ahead");
              pendingLoad->loadOrFuture(nullptr, ssdSavable);
            });
      } else {
        doneIndices.push_back(i);
      }
    }

    // Remove the loads that were complete. There can be done loads if the same
    // CachedBufferedInput has multiple cycles of enqueues and loads.
    for (int32_t i = doneIndices.size() - 1; i >= 0; --i) {
      assert(!doneIndices.empty()); // lint
      allCoalescedLoads_.erase(allCoalescedLoads_.begin() + doneIndices[i]);
    }
  }
}

namespace {
// Base class for CoalescedLoads for different storage types.
class DwioCoalescedLoadBase : public cache::CoalescedLoad {
 public:
  DwioCoalescedLoadBase(
      cache::AsyncDataCache& cache,
      std::shared_ptr<IoStatistics> ioStats,
      uint64_t groupId,
      std::vector<CacheRequest*> requests)
      : CoalescedLoad(makeKeys(requests), makeSizes(requests)),
        cache_(cache),
        ioStats_(std::move(ioStats)),
        groupId_(groupId) {
    requests_.reserve(requests.size());
    for (const auto& request : requests) {
      size_ += request->size;
      requests_.push_back(std::move(*request));
    }
  }

  const std::vector<CacheRequest>& requests() {
    return requests_;
  }

  int64_t size() const override {
    return size_;
  }

  std::string toString() const override {
    int32_t payload = 0;
    VELOX_CHECK(!requests_.empty());

    int32_t total = requests_.back().key.offset + requests_.back().size -
        requests_[0].key.offset;
    for (const auto& request : requests_) {
      payload += request.size;
    }
    return fmt::format(
        "<CoalescedLoad: {} entries, {} total {} extra>",
        requests_.size(),
        succinctBytes(total),
        succinctBytes(total - payload));
  }

 protected:
  void updateStats(const CoalesceIoStats& stats, bool prefetch, bool ssd) {
    if (ioStats_ == nullptr) {
      return;
    }
    ioStats_->incRawOverreadBytes(stats.extraBytes);
    if (ssd) {
      ioStats_->ssdRead().increment(stats.payloadBytes);
    } else {
      ioStats_->read().increment(stats.payloadBytes);
    }
    if (prefetch) {
      ioStats_->prefetch().increment(stats.payloadBytes);
    }
  }

  static std::vector<RawFileCacheKey> makeKeys(
      std::vector<CacheRequest*>& requests) {
    std::vector<RawFileCacheKey> keys;
    keys.reserve(requests.size());
    for (auto& request : requests) {
      keys.push_back(request->key);
    }
    return keys;
  }

  std::vector<int32_t> makeSizes(std::vector<CacheRequest*> requests) {
    std::vector<int32_t> sizes;
    sizes.reserve(requests.size());
    for (auto& request : requests) {
      sizes.push_back(request->size);
    }
    return sizes;
  }

  cache::AsyncDataCache& cache_;
  std::vector<CacheRequest> requests_;
  std::shared_ptr<IoStatistics> ioStats_;
  const uint64_t groupId_;
  int64_t size_{0};
};

// Represents a CoalescedLoad from ReadFile, e.g. disagg disk.
class DwioCoalescedLoad : public DwioCoalescedLoadBase {
 public:
  DwioCoalescedLoad(
      cache::AsyncDataCache& cache,
      std::shared_ptr<ReadFileInputStream> input,
      std::shared_ptr<IoStatistics> ioStats,
      uint64_t groupId,
      std::vector<CacheRequest*> requests,
      int32_t maxCoalesceDistance)
      : DwioCoalescedLoadBase(cache, ioStats, groupId, std::move(requests)),
        input_(std::move(input)),
        maxCoalesceDistance_(maxCoalesceDistance) {}

  std::vector<CachePin> loadData(bool prefetch) override {
    std::vector<CachePin> pins;
    pins.reserve(keys_.size());
    cache_.makePins(
        keys_,
        [&](int32_t index) { return sizes_[index]; },
        [&](int32_t /*index*/, CachePin pin) {
          if (prefetch) {
            pin.checkedEntry()->setPrefetch(true);
          }
          pins.push_back(std::move(pin));
        });
    if (pins.empty()) {
      return pins;
    }
    auto stats = cache::readPins(
        pins,
        maxCoalesceDistance_,
        1000,
        [&](int32_t i) { return pins[i].entry()->offset(); },
        [&](const std::vector<CachePin>& /*pins*/,
            int32_t /*begin*/,
            int32_t /*end*/,
            uint64_t offset,
            const std::vector<folly::Range<char*>>& buffers) {
          input_->read(buffers, offset, LogType::FILE);
        });
    updateStats(stats, prefetch, false);
    return pins;
  }

  std::shared_ptr<ReadFileInputStream> input_;
  const int32_t maxCoalesceDistance_;
};

// Represents a CoalescedLoad from local SSD cache.
class SsdLoad : public DwioCoalescedLoadBase {
 public:
  SsdLoad(
      cache::AsyncDataCache& cache,
      std::shared_ptr<IoStatistics> ioStats,
      uint64_t groupId,
      std::vector<CacheRequest*> requests)
      : DwioCoalescedLoadBase(cache, ioStats, groupId, std::move(requests)) {}

  std::vector<CachePin> loadData(bool prefetch) override {
    std::vector<SsdPin> ssdPins;
    std::vector<CachePin> pins;
    cache_.makePins(
        keys_,
        [&](int32_t index) { return sizes_[index]; },
        [&](int32_t index, CachePin pin) {
          if (prefetch) {
            pin.checkedEntry()->setPrefetch(true);
          }
          pins.push_back(std::move(pin));
          ssdPins.push_back(std::move(requests_[index].ssdPin));
        });
    if (pins.empty()) {
      return pins;
    }
    assert(!ssdPins.empty()); // for lint.
    const auto stats = ssdPins[0].file()->load(ssdPins, pins);
    updateStats(stats, prefetch, true);
    return pins;
  }
};

} // namespace

void CachedBufferedInput::readRegion(
    const std::vector<CacheRequest*>& requests,
    bool prefetch) {
  if (requests.empty() || (requests.size() == 1 && !prefetch)) {
    return;
  }

  std::shared_ptr<cache::CoalescedLoad> load;
  if (!requests[0]->ssdPin.empty()) {
    load = std::make_shared<SsdLoad>(*cache_, ioStats_, groupId_, requests);
  } else {
    load = std::make_shared<DwioCoalescedLoad>(
        *cache_,
        input_,
        ioStats_,
        groupId_,
        requests,
        options_.maxCoalesceDistance());
  }
  allCoalescedLoads_.push_back(load);
  coalescedLoads_.withWLock([&](auto& loads) {
    for (auto& request : requests) {
      loads[request->stream] = load;
    }
  });
}

std::shared_ptr<cache::CoalescedLoad> CachedBufferedInput::coalescedLoad(
    const SeekableInputStream* stream) {
  return coalescedLoads_.withWLock(
      [&](auto& loads) -> std::shared_ptr<cache::CoalescedLoad> {
        auto it = loads.find(stream);
        if (it == loads.end()) {
          return nullptr;
        }
        auto load = std::move(it->second);
        auto* dwioLoad = dynamic_cast<DwioCoalescedLoadBase*>(load.get());
        for (auto& request : dwioLoad->requests()) {
          loads.erase(request.stream);
        }
        return load;
      });
}

std::unique_ptr<SeekableInputStream> CachedBufferedInput::read(
    uint64_t offset,
    uint64_t length,
    LogType /*logType*/) const {
  VELOX_CHECK_LE(offset + length, fileSize_);
  return std::make_unique<CacheInputStream>(
      const_cast<CachedBufferedInput*>(this),
      ioStats_.get(),
      Region{offset, length},
      input_,
      fileNum_,
      options_.noCacheRetention(),
      nullptr,
      TrackingId(),
      0,
      options_.loadQuantum());
}

bool CachedBufferedInput::prefetch(Region region) {
  const int32_t numPages = memory::AllocationTraits::numPages(region.length);
  if (!shouldPreload(numPages)) {
    return false;
  }
  auto stream = enqueue(region, nullptr);
  load(LogType::FILE);
  // Remove the coalesced load made for the stream. It will not be accessed. The
  // cache entry will be accessed.
  coalescedLoad(stream.get());
  return true;
}

} // namespace facebook::velox::dwio::common<|MERGE_RESOLUTION|>--- conflicted
+++ resolved
@@ -122,13 +122,9 @@
   const bool prefetchOne =
       request.trackingId.id() == StreamIdentifier::sequentialFile().id_;
   const auto readDensity =
-<<<<<<< HEAD
-      (100 * trackingData.readBytes) / (1 + trackingData.referencedBytes);
+      trackingData.readBytes / (1 + trackingData.referencedBytes);
   // 都读相近的请求才 Prefetch.
-=======
-      trackingData.readBytes / (1 + trackingData.referencedBytes);
   const auto readPct = 100 * readDensity;
->>>>>>> 757a1e47
   const bool prefetch = trackingData.referencedBytes > 0 &&
       isPrefetchPct(readPct) && readDensity >= 0.8;
   std::vector<CacheRequest*> parts;
