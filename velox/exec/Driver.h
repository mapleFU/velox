--- conflicted
+++ resolved
@@ -213,11 +213,7 @@
   /// exit them because Task requested to yield or stop or after a certain time.
   /// This is the blocking reason used in such cases.
   ///
-<<<<<<< HEAD
-  /// TableScan 的 Yield (睡眠等待 io?)
-=======
   /// TableScan 的 Yield (按照时间调度, yield 占用时间长的 Task)
->>>>>>> 2c4df0b4
   kYield,
   /// Operator is blocked waiting for its associated query memory arbitration to
   /// finish.
